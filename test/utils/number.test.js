--- conflicted
+++ resolved
@@ -57,7 +57,6 @@
   })
 
   it('should format a number using toFixed', function () {
-<<<<<<< HEAD
     assert.strictEqual(toFixed(2.34), '2.34')
     assert.strictEqual(toFixed(2.34, 1), '2.3')
     assert.strictEqual(toFixed(-2.34, 1), '-2.3')
@@ -78,30 +77,8 @@
     assert.strictEqual(toFixed(-0.005555, 4), '-0.0056')
     assert.strictEqual(toFixed(-0.005555, 8), '-0.00555500')
     assert.strictEqual(toFixed(2.135, 2), '2.14')
-=======
-    assert.strictEqual(number.toFixed(2.34), '2.34')
-    assert.strictEqual(number.toFixed(2.34, 1), '2.3')
-    assert.strictEqual(number.toFixed(-2.34, 1), '-2.3')
-    assert.strictEqual(number.toFixed(2.34e10), '23400000000')
-    assert.strictEqual(number.toFixed(2.34e10, 1), '23400000000.0')
-    assert.strictEqual(number.toFixed(123456789.1234), '123456789.1234')
-    assert.strictEqual(number.toFixed(2.34e30), '2340000000000000000000000000000') // test above the 21 digit limit of toPrecision
-    assert.strictEqual(number.toFixed(2.34e30, 1), '2340000000000000000000000000000.0') // test above the 21 digit limit of toPrecision
-    assert.strictEqual(number.toFixed(2.34e-10, 1), '0.0')
-    assert.strictEqual(number.toFixed(2, 20), '2.00000000000000000000')
-    assert.strictEqual(number.toFixed(2, 21), '2.000000000000000000000')
-    assert.strictEqual(number.toFixed(2, 22), '2.0000000000000000000000')
-    assert.strictEqual(number.toFixed(2, 30), '2.000000000000000000000000000000')
-    assert.strictEqual(number.toFixed(-2e3, 0), '-2000')
-    assert.strictEqual(number.toFixed(5.555, 1), '5.6')
-    assert.strictEqual(number.toFixed(-5.555, 1), '-5.6')
-    assert.strictEqual(number.toFixed(-0.005555), '-0.005555')
-    assert.strictEqual(number.toFixed(-0.005555, 4), '-0.0056')
-    assert.strictEqual(number.toFixed(-0.005555, 8), '-0.00555500')
-    assert.strictEqual(number.toFixed(2.135, 2), '2.14')
-    assert.strictEqual(number.toFixed(2.5, 0), '3')
-    assert.strictEqual(number.toFixed(-2.5, 0), '-3')
->>>>>>> 8d8aaec3
+    assert.strictEqual(toFixed(2.5, 0), '3')
+    assert.strictEqual(toFixed(-2.5, 0), '-3')
   })
 
   it('should format a number using toPrecision', function () {
