// test FunctionNode
import assert from 'assert'

import math from '../../../src/mainBundle'
const Node = math.Node
const ConstantNode = math.ConstantNode
const SymbolNode = math.SymbolNode
const FunctionNode = math.FunctionNode
const OperatorNode = math.OperatorNode
const RangeNode = math.RangeNode
const IndexNode = math.IndexNode
const AccessorNode = math.AccessorNode
const FunctionAssignmentNode = math.FunctionAssignmentNode

describe('FunctionNode', function () {
  it('should create a FunctionNode', function () {
    const c = new ConstantNode(4)
    const n = new FunctionNode(new SymbolNode('sqrt'), [c])
    assert(n instanceof FunctionNode)
    assert(n instanceof Node)
    assert.strictEqual(n.type, 'FunctionNode')
  })

  it('should have isFunctionNode', function () {
    const c = new ConstantNode(1)
    const node = new FunctionNode(new SymbolNode('square'), [c])
    assert(node.isFunctionNode)
  })

  it('should throw an error when calling without new operator', function () {
    const s = new SymbolNode('sqrt')
    const c = new ConstantNode(4)
    assert.throws(function () { FunctionNode(s, [c]) }, SyntaxError)
  })

  it('should throw an error when calling with wrong arguments', function () {
    const s = new SymbolNode('sqrt')
    const c = new ConstantNode(4)
    assert.throws(function () { console.log(new FunctionNode(new Date(), [])) }, TypeError)
    assert.throws(function () { console.log(new FunctionNode(s, [2, 3])) }, TypeError)
    assert.throws(function () { console.log(new FunctionNode(s, [c, 3])) }, TypeError)
  })

  it('should get the name of a FunctionNode', function () {
    const n1 = new FunctionNode(new SymbolNode('sqrt'), [new ConstantNode(4)])
    assert.strictEqual(n1.name, 'sqrt')

    const n = new AccessorNode(new SymbolNode('a'), new IndexNode([new ConstantNode('toString')]))
    const n2 = new FunctionNode(n, [new ConstantNode(4)])
    assert.strictEqual(n2.name, 'toString')

    const n3 = new FunctionNode(new OperatorNode('+', 'add', []), [new ConstantNode(4)])
    assert.strictEqual(n3.name, '')
  })

  it('should compile a FunctionNode', function () {
    const s = new SymbolNode('sqrt')
    const c = new ConstantNode(4)
    const n = new FunctionNode(s, [c])

    let scope = {}
    assert.strictEqual(n.compile().evaluate(scope), 2)
  })

  it('should compile a FunctionNode containing an index', function () {
    const s = new SymbolNode('foo')
    const range = [new ConstantNode('bar')]
    const i = new IndexNode(range)
    const a = new AccessorNode(s, i)
    const c = new ConstantNode(4)
    const n = new FunctionNode(a, [c])

    let scope = {
      foo: {
        bar: function (x) {
          return x * x
        }
      }
    }
    assert.strictEqual(n.compile().evaluate(scope), 16)
  })

  it('should execute a FunctionNode with the right context', function () {
    const s = new SymbolNode('foo')
    const i = new IndexNode([new ConstantNode('getCount')])
    const a = new AccessorNode(s, i)
    const c = new ConstantNode(4)
    const n = new FunctionNode(a, [c])

    let scope = {
      foo: {
        count: 42,
        getCount: function () {
          return this.count
        }
      }
    }
    assert.strictEqual(n.compile().evaluate(scope), 42)
  })

  it('should compile a FunctionNode with a raw function', function () {
    const mymath = math.create()
    function myFunction (args, _math, _scope) {
      assert.strictEqual(args.length, 2)
      assert(args[0] instanceof mymath.Node)
      assert(args[1] instanceof mymath.Node)
      assert.deepStrictEqual(_scope, scope)
      return 'myFunction(' + args.join(', ') + ')'
    }
    myFunction.rawArgs = true
    mymath.import({ myFunction: myFunction })

    const s = new SymbolNode('myFunction')
    const a = new mymath.ConstantNode(4)
    const b = new mymath.ConstantNode(5)
    const n = new mymath.FunctionNode(s, [a, b])

<<<<<<< HEAD
    let scope = {}
    assert.strictEqual(n.compile().evaluate(scope), 'myFunction(4, 5)')
=======
    let scope = {
      foo: 'bar'
    }
    assert.strictEqual(n.compile().eval(scope), 'myFunction(4, 5)')
>>>>>>> b05e19b1
  })

  it('should compile a FunctionNode containing an index resolving to a function with rawArgs', function () {
    let scope = {
      obj: {}
    }

    const mymath = math.create()
    function myFunction (args, _math, _scope) {
      assert.strictEqual(args.length, 2)
      assert(args[0] instanceof mymath.Node)
      assert(args[1] instanceof mymath.Node)
      assert.deepStrictEqual(_scope, scope)
      return 'myFunction(' + args.join(', ') + ')'
    }
    myFunction.rawArgs = true

    const obj = new SymbolNode('obj')
    const prop = new ConstantNode('myFunction')
    const i = new IndexNode([prop])
    const a = new AccessorNode(obj, i)
    const b = new mymath.ConstantNode(4)
    const c = new mymath.ConstantNode(5)
    const n = new mymath.FunctionNode(a, [b, c])

    scope.obj.myFunction = myFunction

    assert.strictEqual(n.compile().evaluate(scope), 'myFunction(4, 5)')
  })

  it('should compile a FunctionNode with overloaded a raw function', function () {
    const mymath = math.create()
    function myFunction (args, _math, _scope) {
      assert.ok(false, 'should not be executed')
    }
    myFunction.rawArgs = true
    mymath.import({ myFunction: myFunction })

    const s = new mymath.SymbolNode('myFunction')
    const a = new mymath.ConstantNode(4)
    const b = new mymath.ConstantNode(5)
    const n = new mymath.FunctionNode(s, [a, b])

    let scope = {
      myFunction: function () {
        return 42
      }
    }
    assert.strictEqual(n.compile().evaluate(scope), 42)
  })

  it('should filter a FunctionNode', function () {
    const s = new SymbolNode('a')
    const b = new ConstantNode(2)
    const c = new ConstantNode(1)
    const n = new FunctionNode(s, [b, c])

    assert.deepStrictEqual(n.filter(function (node) { return node instanceof FunctionNode }), [n])
    assert.deepStrictEqual(n.filter(function (node) { return node instanceof RangeNode }), [])
    assert.deepStrictEqual(n.filter(function (node) { return node instanceof ConstantNode }), [b, c])
    assert.deepStrictEqual(n.filter(function (node) { return node instanceof ConstantNode && node.value === 2 }), [b])
    assert.deepStrictEqual(n.filter(function (node) { return node instanceof ConstantNode && node.value === 4 }), [])
  })

  it('should run forEach on a FunctionNode', function () {
    // multiply(x + 2, x)
    const s = new SymbolNode('multiply')
    const a = new SymbolNode('x')
    const b = new ConstantNode(2)
    const c = new OperatorNode('+', 'add', [a, b])
    const d = new SymbolNode('x')
    const f = new FunctionNode(s, [c, d])

    const nodes = []
    const paths = []
    f.forEach(function (node, path, parent) {
      nodes.push(node)
      paths.push(path)
      assert.strictEqual(parent, f)
    })

    assert.strictEqual(nodes.length, 3)
    assert.strictEqual(nodes[0], s)
    assert.strictEqual(nodes[1], c)
    assert.strictEqual(nodes[2], d)
    assert.deepStrictEqual(paths, ['fn', 'args[0]', 'args[1]'])
  })

  it('should map a FunctionNode', function () {
    // multiply(x + 2, x)
    const s = new SymbolNode('multiply')
    const a = new SymbolNode('x')
    const b = new ConstantNode(2)
    const c = new OperatorNode('+', 'add', [a, b])
    const d = new SymbolNode('x')
    const f = new FunctionNode(s, [c, d])

    const nodes = []
    const paths = []
    const g = new ConstantNode(3)
    const h = f.map(function (node, path, parent) {
      nodes.push(node)
      paths.push(path)
      assert.strictEqual(parent, f)

      return node instanceof SymbolNode && node.name === 'x' ? g : node
    })

    assert.strictEqual(nodes.length, 3)
    assert.strictEqual(nodes[0], s)
    assert.strictEqual(nodes[1], c)
    assert.strictEqual(nodes[2], d)
    assert.deepStrictEqual(paths, ['fn', 'args[0]', 'args[1]'])

    assert.notStrictEqual(h, f)
    assert.strictEqual(h.fn.name, 'multiply')
    assert.strictEqual(h.args[0], c)
    assert.strictEqual(h.args[0].args[0], a)
    assert.strictEqual(h.args[0].args[1], b)
    assert.strictEqual(h.args[1], g)
  })

  it('should throw an error when the map callback does not return a node', function () {
    const s = new SymbolNode('factorial')
    const b = new ConstantNode(2)
    const f = new FunctionNode(s, [b])

    assert.throws(function () {
      f.map(function () {})
    }, /Callback function must return a Node/)
  })

  it('should transform a FunctionNodes (nested) parameters', function () {
    // multiply(x + 2, x)
    const s = new SymbolNode('multiply')
    const a = new SymbolNode('x')
    const b = new ConstantNode(2)
    const c = new OperatorNode('+', 'add', [a, b])
    const d = new SymbolNode('x')
    const f = new FunctionNode(s, [c, d])

    const g = new ConstantNode(3)
    const h = f.transform(function (node) {
      return node instanceof SymbolNode && node.name === 'x' ? g : node
    })

    assert.notStrictEqual(h, f)
    assert.deepStrictEqual(h.args[0].args[0], g)
    assert.deepStrictEqual(h.args[0].args[1], b)
    assert.deepStrictEqual(h.name, 'multiply')
    assert.deepStrictEqual(h.args[1], g)
  })

  it('should transform a FunctionNodes name', function () {
    // add(2, 3)
    const s = new SymbolNode('add')
    const b = new ConstantNode(2)
    const c = new ConstantNode(3)
    const d = new FunctionNode(s, [b, c])

    const f = d.transform(function (node) {
      if (node instanceof FunctionNode) {
        node.fn = new SymbolNode('subtract')
      }
      return node
    })

    assert.notStrictEqual(f, d)
    assert.deepStrictEqual(f.name, 'subtract')
  })

  it('should transform a FunctionNode itself', function () {
    // add(2, 3)
    const s = new SymbolNode('add')
    const b = new ConstantNode(2)
    const c = new ConstantNode(3)
    const d = new FunctionNode(s, [b, c])

    const e = new ConstantNode(5)
    const f = d.transform(function (node) {
      return node instanceof FunctionNode ? e : node
    })

    assert.deepStrictEqual(f, e)
  })

  it('should traverse a FunctionNode', function () {
    // add(2, 3)
    const s = new SymbolNode('add')
    const b = new ConstantNode(2)
    const c = new ConstantNode(3)
    const d = new FunctionNode(s, [b, c])

    let count = 0
    d.traverse(function (node, path, parent) {
      count++

      switch (count) {
        case 1:
          assert.strictEqual(node, d)
          assert.strictEqual(path, null)
          assert.strictEqual(parent, null)
          break

        case 2:
          assert.strictEqual(node, s)
          assert.strictEqual(path, 'fn')
          assert.strictEqual(parent, d)
          break

        case 3:
          assert.strictEqual(node, b)
          assert.strictEqual(path, 'args[0]')
          assert.strictEqual(parent, d)
          break

        case 4:
          assert.strictEqual(node, c)
          assert.strictEqual(path, 'args[1]')
          assert.strictEqual(parent, d)
          break
      }
    })

    assert.strictEqual(count, 4)
  })

  it('should clone a FunctionNode', function () {
    // add(2, 3)
    const s = new SymbolNode('add')
    const b = new ConstantNode(2)
    const c = new ConstantNode(3)
    const d = new FunctionNode(s, [b, c])

    const e = d.clone()
    assert(e instanceof FunctionNode)
    assert.deepStrictEqual(e, d)
    assert.notStrictEqual(e, d)
    assert.strictEqual(e.name, d.name)
    assert.notStrictEqual(e.args, d.args)
    assert.strictEqual(e.args[0], d.args[0])
    assert.strictEqual(e.args[1], d.args[1])
  })

  it('test equality another Node', function () {
    const a = new FunctionNode(new SymbolNode('add'), [new ConstantNode(2), new ConstantNode(3)])
    const b = new FunctionNode(new SymbolNode('add'), [new ConstantNode(2), new ConstantNode(3)])
    const c = new FunctionNode(new SymbolNode('subtract'), [new ConstantNode(2), new ConstantNode(3)])
    const d = new FunctionNode(new SymbolNode('add'), [new ConstantNode(4), new ConstantNode(3)])
    const e = new SymbolNode('add')

    assert.strictEqual(a.equals(null), false)
    assert.strictEqual(a.equals(undefined), false)
    assert.strictEqual(a.equals(b), true)
    assert.strictEqual(a.equals(c), false)
    assert.strictEqual(a.equals(d), false)
    assert.strictEqual(a.equals(e), false)
  })

  it('should stringify a FunctionNode', function () {
    const s = new SymbolNode('sqrt')
    const c = new ConstantNode(4)
    const n = new FunctionNode(s, [c])

    assert.strictEqual(n.toString(), 'sqrt(4)')
  })

  it('should stringify a FunctionNode with an immediately invoked function assignment', function () {
    const f = new FunctionAssignmentNode('f', ['x'], new SymbolNode('x')) // f(x) = x
    const c = new ConstantNode(4)
    const n = new FunctionNode(f, [c])

    assert.strictEqual(n.toString(), '(f(x) = x)(4)')
  })

  it('should pass options when stringifying a FunctionNode', function () {
    const s = new SymbolNode('sqrt')
    const a = new ConstantNode(2)
    const b = new SymbolNode('x')
    const c = new OperatorNode('*', 'multiply', [a, b], true) // implicit
    const n = new FunctionNode(s, [c])

    assert.strictEqual(n.toString(), 'sqrt(2 x)')
    const options = { implicit: 'show' }
    assert.strictEqual(n.toString(options), 'sqrt(2 * x)')
  })

  it('should stringify a FunctionNode with custom toString', function () {
    // Also checks if the custom functions get passed on to the children
    const customFunction = function (node, options) {
      if (node.type === 'FunctionNode') {
        let string = '[' + node.name + ']('
        node.args.forEach(function (arg) {
          string += arg.toString(options) + ', '
        })
        string += ')'
        return string
      } else if (node.type === 'ConstantNode') {
        return 'const(' + node.value + ', ' + math.typeOf(node.value) + ')'
      }
    }

    const a = new ConstantNode(1)
    const b = new ConstantNode(2)

    const n1 = new FunctionNode(new SymbolNode('add'), [a, b])
    const n2 = new FunctionNode(new SymbolNode('subtract'), [a, b])

    assert.strictEqual(n1.toString({ handler: customFunction }), '[add](const(1, number), const(2, number), )')
    assert.strictEqual(n2.toString({ handler: customFunction }), '[subtract](const(1, number), const(2, number), )')
  })

  it('should stringify a FunctionNode with custom toString for a single function', function () {
    // Also checks if the custom functions get passed on to the children
    const customFunction = {
      'add': function (node, options) {
        return node.args[0].toString(options) +
          ' ' + node.name + ' ' +
          node.args[1].toString(options)
      }
    }

    const s = new SymbolNode('add')
    const a = new ConstantNode(1)
    const b = new ConstantNode(2)
    const n = new FunctionNode(s, [a, b])

    assert.strictEqual(n.toString({ handler: customFunction }), '1 add 2')
  })

  it('toJSON and fromJSON', function () {
    const a = new SymbolNode('add')
    const b = new ConstantNode(2)
    const c = new ConstantNode(4)
    const node = new FunctionNode(a, [b, c])

    const json = node.toJSON()

    assert.deepStrictEqual(json, {
      mathjs: 'FunctionNode',
      fn: a,
      args: [b, c]
    })

    const parsed = FunctionNode.fromJSON(json)
    assert.deepStrictEqual(parsed, node)
  })

  it('should LaTeX a FunctionNode', function () {
    const s = new SymbolNode('sqrt')
    const c1 = new ConstantNode(4)
    const c2 = new ConstantNode(5)
    const n = new FunctionNode(s, [c1])
    assert.strictEqual(n.toTex(), '\\sqrt{4}')

    // test permutations
    const n2 = new FunctionNode(new SymbolNode('permutations'), [c1])
    assert.strictEqual(n2.toTex(), '\\mathrm{permutations}\\left(4\\right)')

    const o = new OperatorNode('+', 'add', [c1, c2])
    const n3 = new FunctionNode(new SymbolNode('permutations'), [o])
    assert.strictEqual(n3.toTex(), '\\mathrm{permutations}\\left(4+5\\right)')
  })

  it('should have an identifier', function () {
    const s = new SymbolNode('factorial')
    const a = new ConstantNode(2)
    const n = new FunctionNode(s, [a])

    assert.strictEqual(n.getIdentifier(), 'FunctionNode:factorial')
  })

  it('should LaTeX a FunctionNode with custom toTex', function () {
    // Also checks if the custom functions get passed on to the children
    const customFunction = function (node, options) {
      if (node.type === 'FunctionNode') {
        let latex = '\\mbox{' + node.name + '}\\left('
        node.args.forEach(function (arg) {
          latex += arg.toTex(options) + ', '
        })
        latex += '\\right)'
        return latex
      } else if (node.type === 'ConstantNode') {
        return 'const\\left(' + node.value + ', ' + math.typeOf(node.value) + '\\right)'
      }
    }

    const a = new ConstantNode(1)
    const b = new ConstantNode(2)

    const n1 = new FunctionNode(new SymbolNode('add'), [a, b])
    const n2 = new FunctionNode(new SymbolNode('subtract'), [a, b])

    assert.strictEqual(n1.toTex({ handler: customFunction }), '\\mbox{add}\\left(const\\left(1, number\\right), const\\left(2, number\\right), \\right)')
    assert.strictEqual(n2.toTex({ handler: customFunction }), '\\mbox{subtract}\\left(const\\left(1, number\\right), const\\left(2, number\\right), \\right)')
  })

  it('should LaTeX a FunctionNode with custom toTex for a single function', function () {
    // Also checks if the custom functions get passed on to the children
    const customFunction = {
      'add': function (node, options) {
        return node.args[0].toTex(options) +
          ' ' + node.name + ' ' +
          node.args[1].toTex(options)
      }
    }

    const s = new SymbolNode('add')
    const a = new ConstantNode(1)
    const b = new ConstantNode(2)
    const n = new FunctionNode(s, [a, b])

    assert.strictEqual(n.toTex({ handler: customFunction }), '1 add 2')
  })

  it('should LaTeX a FunctionNode with callback attached to the function', function () {
    const customMath = math.create()
    customMath.add.toTex = function (node, options) {
      return node.args[0].toTex(options) + ' plus ' + node.args[1].toTex(options)
    }

    assert.strictEqual(customMath.parse('add(1,2)').toTex(), '1 plus 2')
  })

  it('should LaTeX a FunctionNode with template string attached to the function', function () {
    const customMath = math.create()
    customMath.add.toTex = `\${args[0]} plus \${args[1]}`

    assert.strictEqual(customMath.parse('add(1,2)').toTex(), '1 plus 2')
  })

  it('should LaTeX a FunctionNode with object of callbacks attached to the function', function () {
    const customMath = math.create()
    customMath.sum.toTex = {
      2: `\${args[0]}+\${args[1]}`,
      3: function (node, options) {
        return node.args[0] + '+' + node.args[1] + '+' + node.args[2]
      }
    }

    assert.strictEqual(customMath.parse('sum(1,2)').toTex(), '1+2')
    assert.strictEqual(customMath.parse('sum(1,2,3)').toTex(), '1+2+3')
  })

  it('should LaTeX templates with string properties', function () {
    const customMath = math.create()
    customMath.add.toTex = `\${name}`

    assert.strictEqual(customMath.parse('add(1,2)').toTex(), 'add')
  })

  it('should LaTeX templates with node properties', function () {
    const customMath = math.create()
    customMath.add.toTex = `\${args[0]} plus \${args[1]}`

    assert.strictEqual(customMath.parse('add(1,2)').toTex(), '1 plus 2')
  })

  it('should LaTeX templates with properties that are arrays of Nodes', function () {
    const customMath = math.create()
    customMath.add.toTex = `\${args}`

    assert.strictEqual(customMath.parse('add(1,2)').toTex(), '1,2')
  })

  it('should throw an Error for templates with properties that don\'t exist', function () {
    const customMath = math.create()
    customMath.add.toTex = `\${some_property}`

    assert.throws(function () { customMath.parse('add(1,2)').toTex() }, ReferenceError)
  })

  it('should throw an Error for templates with properties that aren\'t Nodes or Strings or Arrays of Nodes', function () {
    const customMath = math.create()
    customMath.add.toTex = `\${some_property}`
    const tree = customMath.parse('add(1,2)')

    tree.some_property = {}
    assert.throws(function () { tree.toTex() }, TypeError)

    customMath.add.prototype.some_property = 1
    tree.some_property = 1
    assert.throws(function () { tree.toTex() }, TypeError)
  })

  it('should throw an Error for templates with properties that are arrays of non Nodes', function () {
    const customMath = math.create()
    customMath.add.toTex = `\${some_property}`
    const tree = customMath.parse('add(1,2)')
    tree.some_property = [1, 2]

    assert.throws(function () { tree.toTex() }, TypeError)
  })

  // FIXME: custom instances should have there own function, not return the same function?
  after(() => {
    const customMath = math.create()
    delete customMath.add.toTex
    delete customMath.sum.toTex
  })
})<|MERGE_RESOLUTION|>--- conflicted
+++ resolved
@@ -115,15 +115,10 @@
     const b = new mymath.ConstantNode(5)
     const n = new mymath.FunctionNode(s, [a, b])
 
-<<<<<<< HEAD
-    let scope = {}
-    assert.strictEqual(n.compile().evaluate(scope), 'myFunction(4, 5)')
-=======
     let scope = {
       foo: 'bar'
     }
-    assert.strictEqual(n.compile().eval(scope), 'myFunction(4, 5)')
->>>>>>> b05e19b1
+    assert.strictEqual(n.compile().evaluate(scope), 'myFunction(4, 5)')
   })
 
   it('should compile a FunctionNode containing an index resolving to a function with rawArgs', function () {
