--- conflicted
+++ resolved
@@ -26,10 +26,10 @@
       [-1, 9, 11]
     ]), -8);
     approx.equal(det([
-      [1,7,4,3,7], 
-      [0,7,0,3,7], 
-      [0,7,4,3,0], 
-      [1,7,5,9,7], 
+      [1,7,4,3,7],
+      [0,7,0,3,7],
+      [0,7,4,3,0],
+      [1,7,5,9,7],
       [2,7,4,3,7]
     ]), -1176);
     approx.equal(det(diag([4,-5,6])), -120);
@@ -132,13 +132,10 @@
     assert.throws(function() { det([[[1]]]); }, RangeError);
     assert.throws(function() { det(new DenseMatrix([[[1]]])); }, RangeError);
   });
-
-<<<<<<< HEAD
-=======
+  
   it('should LaTeX det', function () {
     var expression = math.parse('det([1])');
     assert.equal(expression.toTex(), '\\det\\left({\\begin{bmatrix}1\\\\\\end{bmatrix}}\\right)');
   });
 
->>>>>>> 96fada9a
 });