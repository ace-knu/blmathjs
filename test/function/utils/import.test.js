// test import
var assert = require('assert'),
    error = require('../../../lib/error/index'),
    mathjs = require('../../../index'),
    approx = require('../../../tools/approx');

describe('import', function() {
  var math = null;

  beforeEach(function() {
    math = mathjs.create();
    math.import({
      myvalue: 42,
      hello: function (name) {
        return 'hello, ' + name + '!';
      }
    }, {override: true});
  });

  afterEach(function() {
    math = null;
  });

  it('should import a custom member', function() {
    assert.equal(math.myvalue * 2, 84);
    assert.equal(math.hello('user'), 'hello, user!');
  });

  it('should not override existing functions', function() {
    math.import({myvalue: 10});
    approx.equal(math.myvalue, 42);
  });

  it('should override existing functions if forced', function() {
    math.import({myvalue: 10}, {override: true});
    approx.equal(math.myvalue, 10);
  });

  it('should parse the user defined members', function() {
    if (math.parser) {
      var parser = math.parser();
      math.add(math.myvalue, 10);
      parser.eval('myvalue + 10');    // 52
      parser.eval('hello("user")');   // 'hello, user!'
    }
  });

  var getSize = function (array) {
    return array.length;
  };

  it('shouldn\'t wrap custom functions by default', function () {
    math.import({ getSizeNotWrapped: getSize });
    assert.strictEqual(math.getSizeNotWrapped([1,2,3]), 3);
    assert.strictEqual(math.getSizeNotWrapped(math.matrix([1,2,3])), undefined);
  });

  it('should wrap custom functions if wrap = true', function () {
    math.import({ getSizeWrapped: getSize }, { wrap: true});
    assert.strictEqual(math.getSizeWrapped([1,2,3]), 3);
    assert.strictEqual(math.getSizeWrapped(math.matrix([1,2,3])), 3);
  });

  it('wrapped imported functions should accept undefined and null', function () {
    math.import({
      isNull: function (obj) {
        return obj === null;
      }
    }, { wrap: true });
    assert.equal(math.isNull(null), true);
    assert.equal(math.isNull(0), false);

    math.import({
      isUndefined: function (obj) {
        return obj === undefined;
      }
    }, { wrap: true });
    assert.equal(math.isUndefined(undefined), true);
    assert.equal(math.isUndefined(0), false);
    assert.equal(math.isUndefined(null), false);

  });

  it('should extend math with numbers', function() {
    // extend math.js with numbers.js
    // examples copied from https://github.com/sjkaliski/numbers.js/blob/master/examples/statistic.js
    math.import('numbers', {wrap: true});

    assert.equal(math.fibonacci(7), 13);

    // Consider a data representing total follower count of a
    // variety of users.
    var followers = math.matrix([100, 50, 1000, 39, 283, 634, 3, 6123]);

    // We can generate a report of summary statistics
    // which includes the mean, 1st and 3rd quartiles,
    // and standard deviation.
    var report = math.report(followers);
    approx.deepEqual(report, {
      mean: 1029,
      firstQuartile: 44.5,
      median: 191.5,
      thirdQuartile: 817,
      standardDev: 1953.0897316815733
    });

    // Maybe we decide to become a bit more curious about
    // trends in follower count, so we start conjecturing about
    // our ability to "predict" trends.
    // Let's consider the number of tweets those users have.
    var tweets = math.matrix([100, 10, 400, 5, 123, 24, 302, 2000]);

    // Let's calculate the correlation.
    var correlation = math.correlation(tweets, followers);
    approx.equal(correlation, 0.98054753183666);

    // Now let's create a linear regression.
    var linReg = math.linearRegression(tweets, followers);

    // linReg is actually a function we can use to map tweets
    // onto followers. We'll see that around 1422 followers
    // are expected if a user tweets 500 times.
    var estFollowers = linReg(500);
    approx.equal(estFollowers, 1422.431464053916);
  });

  it.skip('should throw an error when trying to load a module when no module loader is available', function () {
    var orig = require;
    require = undefined;

    assert.throws(function () {math.import('numbers');}, /Cannot load file: require not available/);

    require = orig;
  });

  it('should throw an error in case of wrong number of arguments', function () {
    assert.throws (function () {math.import()}, error.ArgumentsError);
    assert.throws (function () {math.import('', {}, 3)}, error.ArgumentsError);

  });

  it('should throw an error in case of wrong type of arguments', function () {
    assert.throws(function () {math.import(2)}, /Object or module name expected/);
    assert.throws(function () {math.import(function () {})}, /Object or module name expected/);
  });

  it('should ignore properties on Object', function () {
    Object.prototype.foo = 'bar';

    math.import({bar: 456});

    assert(!math.hasOwnProperty('foo'));
    assert(math.hasOwnProperty('bar'));

    delete Object.prototype.foo;
  });

<<<<<<< HEAD
  it('should return the imported object', function () {
    assert.deepEqual(math.import({a: 24}), {a: 24});
    assert.deepEqual(math.import({pi: 24}), {pi: undefined}); // pi was ignored
  });

  it('should import a boolean', function () {
    assert.deepEqual(math.import({a: true}), {a: true});
    assert.strictEqual(math.a, true);
=======
  it('should LaTeX import', function () {
    var expression = math.parse('import(object)');
    assert.equal(expression.toTex(), '\\mathrm{import}\\left({\\mathrm{object}}\\right)');
>>>>>>> 96fada9a
  });

});<|MERGE_RESOLUTION|>--- conflicted
+++ resolved
@@ -155,7 +155,6 @@
     delete Object.prototype.foo;
   });
 
-<<<<<<< HEAD
   it('should return the imported object', function () {
     assert.deepEqual(math.import({a: 24}), {a: 24});
     assert.deepEqual(math.import({pi: 24}), {pi: undefined}); // pi was ignored
@@ -164,11 +163,11 @@
   it('should import a boolean', function () {
     assert.deepEqual(math.import({a: true}), {a: true});
     assert.strictEqual(math.a, true);
-=======
+  });
+
   it('should LaTeX import', function () {
     var expression = math.parse('import(object)');
     assert.equal(expression.toTex(), '\\mathrm{import}\\left({\\mathrm{object}}\\right)');
->>>>>>> 96fada9a
   });
 
 });