--- conflicted
+++ resolved
@@ -79,10 +79,6 @@
   gutil.log('Mapped ' + MATH_MAP_JS);
 });
 
-<<<<<<< HEAD
-gulp.task('docs', function () {
-  docgenerator.iteratePath(REF_SRC, REF_DEST);
-=======
 // test whether the docs for the expression parser are complete
 gulp.task('validate', function (cb) {
   var exec = require('exec');
@@ -95,7 +91,10 @@
     process.stdout.write(out);
     cb();
   });
->>>>>>> b333ad07
+});
+
+gulp.task('docs', function () {
+  docgenerator.iteratePath(REF_SRC, REF_DEST);
 });
 
 // The default task (called when you run `gulp`)
