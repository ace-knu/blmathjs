language: node_js
node_js:
  - 6
  - 8
  - 10

# NAME env var is purely cosmetic, only way to identify builds until
# https://github.com/travis-ci/travis-ci/issues/5898 is fixed.

jobs:
  include:
    - stage: browser-tests
      node_js: 8
      script: npm run test:browser
      env: NAME=local browser
    - # second script to run in the browser-tests stage
      node_js: 8
      script: 'if [ "$TRAVIS_PULL_REQUEST" = "false" ]; then npm run test:browserstack; else true; fi'
      env: NAME=browserstack

<<<<<<< HEAD
git:
  depth: 5
=======
cache:
  directories:
    - node_modules
>>>>>>> 5271868d
<|MERGE_RESOLUTION|>--- conflicted
+++ resolved
@@ -18,11 +18,9 @@
       script: 'if [ "$TRAVIS_PULL_REQUEST" = "false" ]; then npm run test:browserstack; else true; fi'
       env: NAME=browserstack
 
-<<<<<<< HEAD
 git:
   depth: 5
-=======
+
 cache:
   directories:
-    - node_modules
->>>>>>> 5271868d
+    - node_modules