'use strict'

<<<<<<< HEAD
/**
 * Create a typed-function which checks the types of the arguments and
 * can match them against multiple provided signatures. The typed-function
 * automatically converts inputs in order to find a matching signature.
 * Typed functions throw informative errors in case of wrong input arguments.
 *
 * See the library [typed-function](https://github.com/josdejong/typed-function)
 * for detailed documentation.
 *
 * Syntax:
 *
 *     math.typed(name, signatures) : function
 *     math.typed(signatures) : function
 *
 * Examples:
 *
 *     // create a typed function with multiple types per argument (type union)
 *     const fn2 = typed({
 *       'number | boolean': function (b) {
 *         return 'b is a number or boolean'
 *       },
 *       'string, number | boolean': function (a, b) {
 *         return 'a is a string, b is a number or boolean'
 *       }
 *     })
 *
 *     // create a typed function with an any type argument
 *     const log = typed({
 *       'string, any': function (event, data) {
 *         console.log('event: ' + event + ', data: ' + JSON.stringify(data))
 *       }
 *     })
 *
 * @param {string} [name]                          Optional name for the typed-function
 * @param {Object<string, function>} signatures   Object with one ore multiple function signatures
 * @returns {function} The created typed-function.
 */

import {
  isAccessorNode,
  isArray,
  isArrayNode,
  isAssignmentNode,
  isBigNumber,
  isBlockNode,
  isBoolean,
  isChain,
  isComplex,
  isConditionalNode,
  isConstantNode,
  isDate,
  isDenseMatrix,
  isFraction,
  isFunction,
  isFunctionAssignmentNode,
  isFunctionNode,
  isHelp,
  isIndex,
  isIndexNode,
  isMatrix,
  isNode,
  isNull,
  isNumber,
  isObject,
  isObjectNode,
  isOperatorNode,
  isParenthesisNode,
  isRange,
  isRangeNode,
  isRegExp,
  isResultSet,
  isSparseMatrix,
  isString,
  isSymbolNode,
  isUndefined,
  isUnit
} from '../../utils/is'
import typedFunction from 'typed-function'
import { digits } from '../../utils/number'
import { factory } from '../../utils/factory'

// returns a new instance of typed-function
let _createTyped = function () {
  // initially, return the original instance of typed-function
  // consecutively, return a new instance from typed.create.
  _createTyped = typedFunction.create
  return typedFunction
}

const dependencies = [
  '?bignumber',
  '?complex',
  '?matrix',
  '?fraction'
]

/**
 * Factory function for creating a new typed instance
 * @param {Object} type   Object with data types like Complex and BigNumber
 * @returns {Function}
 */
export const createTyped = /* #__PURE__ */ factory('typed', dependencies, function createTyped ({ bignumber, complex, matrix, fraction }) {
  // TODO: typed-function must be able to silently ignore signatures with unknown data types

  // get a new instance of typed-function
  const typed = _createTyped()

  // define all types. The order of the types determines in which order function
  // arguments are type-checked (so for performance it's important to put the
  // most used types first).
  typed.types = [
    { name: 'number', test: isNumber },
    { name: 'Complex', test: isComplex },
    { name: 'BigNumber', test: isBigNumber },
    { name: 'Fraction', test: isFraction },
    { name: 'Unit', test: isUnit },
    { name: 'string', test: isString },
    { name: 'Chain', test: isChain },
    { name: 'Array', test: isArray },
    { name: 'Matrix', test: isMatrix },
    { name: 'DenseMatrix', test: isDenseMatrix },
    { name: 'SparseMatrix', test: isSparseMatrix },
    { name: 'Range', test: isRange },
    { name: 'Index', test: isIndex },
    { name: 'boolean', test: isBoolean },
    { name: 'ResultSet', test: isResultSet },
    { name: 'Help', test: isHelp },
    { name: 'function', test: isFunction },
    { name: 'Date', test: isDate },
    { name: 'RegExp', test: isRegExp },
    { name: 'null', test: isNull },
    { name: 'undefined', test: isUndefined },

    { name: 'AccessorNode', test: isAccessorNode },
    { name: 'ArrayNode', test: isArrayNode },
    { name: 'AssignmentNode', test: isAssignmentNode },
    { name: 'BlockNode', test: isBlockNode },
    { name: 'ConditionalNode', test: isConditionalNode },
    { name: 'ConstantNode', test: isConstantNode },
    { name: 'FunctionNode', test: isFunctionNode },
    { name: 'FunctionAssignmentNode', test: isFunctionAssignmentNode },
    { name: 'IndexNode', test: isIndexNode },
    { name: 'Node', test: isNode },
    { name: 'ObjectNode', test: isObjectNode },
    { name: 'OperatorNode', test: isOperatorNode },
    { name: 'ParenthesisNode', test: isParenthesisNode },
    { name: 'RangeNode', test: isRangeNode },
    { name: 'SymbolNode', test: isSymbolNode },

    { name: 'Object', test: isObject } // order 'Object' last, it matches on other classes too
  ]

  typed.conversions = [
    {
      from: 'number',
      to: 'BigNumber',
      convert: function (x) {
        if (!bignumber) {
          throwNoBignumber(x)
        }

        // note: conversion from number to BigNumber can fail if x has >15 digits
        if (digits(x) > 15) {
          throw new TypeError('Cannot implicitly convert a number with >15 significant digits to BigNumber ' +
            '(value: ' + x + '). ' +
            'Use function bignumber(x) to convert to BigNumber.')
        }
        return bignumber(x)
      }
    }, {
      from: 'number',
      to: 'Complex',
      convert: function (x) {
        if (!complex) {
          throwNoComplex(x)
        }

        return complex(x, 0)
      }
    }, {
      from: 'number',
      to: 'string',
      convert: function (x) {
        return x + ''
      }
    }, {
      from: 'BigNumber',
      to: 'Complex',
      convert: function (x) {
        if (!complex) {
          throwNoComplex(x)
        }

        return complex(x.toNumber(), 0)
      }
    }, {
      from: 'Fraction',
      to: 'BigNumber',
      convert: function (x) {
        throw new TypeError('Cannot implicitly convert a Fraction to BigNumber or vice versa. ' +
          'Use function bignumber(x) to convert to BigNumber or fraction(x) to convert to Fraction.')
      }
    }, {
      from: 'Fraction',
      to: 'Complex',
      convert: function (x) {
        if (!complex) {
          throwNoComplex(x)
        }

        return complex(x.valueOf(), 0)
      }
    }, {
      from: 'number',
      to: 'Fraction',
      convert: function (x) {
        if (!fraction) {
          throwNoFraction(x)
        }

        const f = fraction(x)
        if (f.valueOf() !== x) {
          throw new TypeError('Cannot implicitly convert a number to a Fraction when there will be a loss of precision ' +
            '(value: ' + x + '). ' +
            'Use function fraction(x) to convert to Fraction.')
        }
        return f
      }
    }, {
      // FIXME: add conversion from Fraction to number, for example for `sqrt(fraction(1,3))`
      //  from: 'Fraction',
      //  to: 'number',
      //  convert: function (x) {
      //    return x.valueOf()
      //  }
      // }, {
      from: 'string',
      to: 'number',
      convert: function (x) {
        const n = Number(x)
        if (isNaN(n)) {
          throw new Error('Cannot convert "' + x + '" to a number')
        }
        return n
      }
    }, {
      from: 'string',
      to: 'BigNumber',
      convert: function (x) {
        if (!bignumber) {
          throwNoBignumber(x)
        }

        try {
          return bignumber(x)
        } catch (err) {
          throw new Error('Cannot convert "' + x + '" to BigNumber')
        }
      }
    }, {
      from: 'string',
      to: 'Fraction',
      convert: function (x) {
        if (!fraction) {
          throwNoFraction(x)
        }

        try {
          return fraction(x)
        } catch (err) {
          throw new Error('Cannot convert "' + x + '" to Fraction')
        }
      }
    }, {
      from: 'string',
      to: 'Complex',
      convert: function (x) {
        if (!complex) {
          throwNoComplex(x)
        }

        try {
          return complex(x)
        } catch (err) {
          throw new Error('Cannot convert "' + x + '" to Complex')
        }
      }
    }, {
      from: 'boolean',
      to: 'number',
      convert: function (x) {
        return +x
      }
    }, {
      from: 'boolean',
      to: 'BigNumber',
      convert: function (x) {
        if (!bignumber) {
          throwNoBignumber(x)
        }

        return bignumber(+x)
      }
    }, {
      from: 'boolean',
      to: 'Fraction',
      convert: function (x) {
        if (!fraction) {
          throwNoFraction(x)
        }

        return fraction(+x)
      }
    }, {
      from: 'boolean',
      to: 'string',
      convert: function (x) {
        return String(x)
      }
    }, {
      from: 'Array',
      to: 'Matrix',
      convert: function (array) {
        if (!matrix) {
          throwNoMatrix()
        }

        return matrix(array)
      }
    }, {
      from: 'Matrix',
      to: 'Array',
      convert: function (matrix) {
        return matrix.valueOf()
      }
    }
  ]

=======
// Note: this file is here purely for generation of documentation for `math.typed`

function factory (type, config, load, typed, math) {
  /**
   * Create a typed-function which checks the types of the arguments and
   * can match them against multiple provided signatures. The typed-function
   * automatically converts inputs in order to find a matching signature.
   * Typed functions throw informative errors in case of wrong input arguments.
   *
   * See the library [typed-function](https://github.com/josdejong/typed-function)
   * for detailed documentation.
   *
   * Syntax:
   *
   *     math.typed(name, signatures) : function
   *     math.typed(signatures) : function
   *
   * Examples:
   *
   *     // create a typed function with multiple types per argument (type union)
   *     const fn2 = typed({
   *       'number | boolean': function (b) {
   *         return 'b is a number or boolean'
   *       },
   *       'string, number | boolean': function (a, b) {
   *         return 'a is a string, b is a number or boolean'
   *       }
   *     })
   *
   *     // create a typed function with an any type argument
   *     const log = typed({
   *       'string, any': function (event, data) {
   *         console.log('event: ' + event + ', data: ' + JSON.stringify(data))
   *       }
   *     })
   *
   * @param {string} [name]                          Optional name for the typed-function
   * @param {Object<string, function>} signatures   Object with one or multiple function signatures
   * @returns {function} The created typed-function.
   */
>>>>>>> b05e19b1
  return typed
})

function throwNoBignumber (x) {
  throw new Error(`Cannot convert value ${x} into a BigNumber: no factory function 'bignumber' provided`)
}

function throwNoComplex (x) {
  throw new Error(`Cannot convert value ${x} into a Complex number: no factory function 'complex' provided`)
}

function throwNoMatrix () {
  throw new Error(`Cannot convert array into a Matrix: no factory function 'matrix' provided`)
}

function throwNoFraction (x) {
  throw new Error(`Cannot convert value ${x} into a Fraction, no factory function 'fraction' provided.`)
}<|MERGE_RESOLUTION|>--- conflicted
+++ resolved
@@ -1,6 +1,5 @@
 'use strict'
 
-<<<<<<< HEAD
 /**
  * Create a typed-function which checks the types of the arguments and
  * can match them against multiple provided signatures. The typed-function
@@ -35,7 +34,7 @@
  *     })
  *
  * @param {string} [name]                          Optional name for the typed-function
- * @param {Object<string, function>} signatures   Object with one ore multiple function signatures
+ * @param {Object<string, function>} signatures   Object with one or multiple function signatures
  * @returns {function} The created typed-function.
  */
 
@@ -339,48 +338,6 @@
     }
   ]
 
-=======
-// Note: this file is here purely for generation of documentation for `math.typed`
-
-function factory (type, config, load, typed, math) {
-  /**
-   * Create a typed-function which checks the types of the arguments and
-   * can match them against multiple provided signatures. The typed-function
-   * automatically converts inputs in order to find a matching signature.
-   * Typed functions throw informative errors in case of wrong input arguments.
-   *
-   * See the library [typed-function](https://github.com/josdejong/typed-function)
-   * for detailed documentation.
-   *
-   * Syntax:
-   *
-   *     math.typed(name, signatures) : function
-   *     math.typed(signatures) : function
-   *
-   * Examples:
-   *
-   *     // create a typed function with multiple types per argument (type union)
-   *     const fn2 = typed({
-   *       'number | boolean': function (b) {
-   *         return 'b is a number or boolean'
-   *       },
-   *       'string, number | boolean': function (a, b) {
-   *         return 'a is a string, b is a number or boolean'
-   *       }
-   *     })
-   *
-   *     // create a typed function with an any type argument
-   *     const log = typed({
-   *       'string, any': function (event, data) {
-   *         console.log('event: ' + event + ', data: ' + JSON.stringify(data))
-   *       }
-   *     })
-   *
-   * @param {string} [name]                          Optional name for the typed-function
-   * @param {Object<string, function>} signatures   Object with one or multiple function signatures
-   * @returns {function} The created typed-function.
-   */
->>>>>>> b05e19b1
   return typed
 })
 
