--- conflicted
+++ resolved
@@ -1,14 +1,8 @@
-<<<<<<< HEAD
+/* eslint-disable no-loss-of-precision */
+
 import { deepMap } from '../../utils/collection.js'
 import { sign } from '../../utils/number.js'
 import { factory } from '../../utils/factory.js'
-=======
-/* eslint-disable no-loss-of-precision */
-
-import { deepMap } from '../../utils/collection'
-import { sign } from '../../utils/number'
-import { factory } from '../../utils/factory'
->>>>>>> 9fd95811
 
 const name = 'erf'
 const dependencies = [
