--- conflicted
+++ resolved
@@ -199,61 +199,7 @@
     // If a < 0, we require that root is an odd integer,
     // so (-1) ^ (1/root) = -1
     x = a.isNeg() ? x.neg() : x
-<<<<<<< HEAD
     return new BigNumber((inv ? one.div(x) : x).toPrecision(precision))
-=======
-    return new type.BigNumber((inv ? one.div(x) : x).toPrecision(precision))
-  }
-}
-
-/**
- * Calculate the nth root of a, solve x^root == a
- * https://rosettacode.org/wiki/Nth_root#JavaScript
- * @param {number} a
- * @param {number} root
- * @private
- */
-function _nthRoot (a, root) {
-  const inv = root < 0
-  if (inv) {
-    root = -root
-  }
-
-  if (root === 0) {
-    throw new Error('Root must be non-zero')
-  }
-  if (a < 0 && (Math.abs(root) % 2 !== 1)) {
-    throw new Error('Root must be odd when a is negative.')
-  }
-
-  // edge cases zero and infinity
-  if (a === 0) {
-    return inv ? Infinity : 0
-  }
-  if (!isFinite(a)) {
-    return inv ? 0 : a
-  }
-
-  let x = Math.pow(Math.abs(a), 1 / root)
-  // If a < 0, we require that root is an odd integer,
-  // so (-1) ^ (1/root) = -1
-  x = a < 0 ? -x : x
-  return inv ? 1 / x : x
-
-  // Very nice algorithm, but fails with nthRoot(-2, 3).
-  // Newton's method has some well-known problems at times:
-  // https://en.wikipedia.org/wiki/Newton%27s_method#Failure_analysis
-  /*
-  let x = 1 // Initial guess
-  let xPrev = 1
-  let i = 0
-  const iMax = 10000
-  do {
-    const delta = (a / Math.pow(x, root - 1) - x) / root
-    xPrev = x
-    x = x + delta
-    i++
->>>>>>> 8d8aaec3
   }
 })
 
