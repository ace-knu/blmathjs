'use strict'

import { factory } from '../../utils/factory'
import { createAlgorithm02 } from '../../type/matrix/utils/algorithm02'
import { createAlgorithm06 } from '../../type/matrix/utils/algorithm06'
import { createAlgorithm11 } from '../../type/matrix/utils/algorithm11'
import { createAlgorithm13 } from '../../type/matrix/utils/algorithm13'
import { createAlgorithm14 } from '../../type/matrix/utils/algorithm14'
import { lcmNumber } from '../../plain/number'

const name = 'lcm'
const dependencies = [
  'typed',
  'matrix',
  'equalScalar'
]

export const createLcm = /* #__PURE__ */ factory(name, dependencies, ({ typed, matrix, equalScalar }) => {
  const algorithm02 = createAlgorithm02({ typed, equalScalar })
  const algorithm06 = createAlgorithm06({ typed, equalScalar })
  const algorithm11 = createAlgorithm11({ typed, equalScalar })
  const algorithm13 = createAlgorithm13({ typed })
  const algorithm14 = createAlgorithm14({ typed })

  /**
   * Calculate the least common multiple for two or more values or arrays.
   *
   * lcm is defined as:
   *
   *     lcm(a, b) = abs(a * b) / gcd(a, b)
   *
   * For matrices, the function is evaluated element wise.
   *
   * Syntax:
   *
   *    math.lcm(a, b)
   *    math.lcm(a, b, c, ...)
   *
   * Examples:
   *
   *    math.lcm(4, 6)               // returns 12
   *    math.lcm(6, 21)              // returns 42
   *    math.lcm(6, 21, 5)           // returns 210
   *
   *    math.lcm([4, 6], [6, 21])    // returns [12, 42]
   *
   * See also:
   *
   *    gcd, xgcd
   *
   * @param {... number | BigNumber | Array | Matrix} args  Two or more integer numbers
   * @return {number | BigNumber | Array | Matrix}                           The least common multiple
   */
  const lcm = typed(name, {
    'number, number': lcmNumber,

    'BigNumber, BigNumber': _lcmBigNumber,

    'Fraction, Fraction': function (x, y) {
      return x.lcm(y)
    },

    'SparseMatrix, SparseMatrix': function (x, y) {
      return algorithm06(x, y, lcm)
    },

    'SparseMatrix, DenseMatrix': function (x, y) {
      return algorithm02(y, x, lcm, true)
    },

    'DenseMatrix, SparseMatrix': function (x, y) {
      return algorithm02(x, y, lcm, false)
    },

    'DenseMatrix, DenseMatrix': function (x, y) {
      return algorithm13(x, y, lcm)
    },

    'Array, Array': function (x, y) {
      // use matrix implementation
      return lcm(matrix(x), matrix(y)).valueOf()
    },

    'Array, Matrix': function (x, y) {
      // use matrix implementation
      return lcm(matrix(x), y)
    },

    'Matrix, Array': function (x, y) {
      // use matrix implementation
      return lcm(x, matrix(y))
    },

    'SparseMatrix, number | BigNumber': function (x, y) {
      return algorithm11(x, y, lcm, false)
    },

    'DenseMatrix, number | BigNumber': function (x, y) {
      return algorithm14(x, y, lcm, false)
    },

    'number | BigNumber, SparseMatrix': function (x, y) {
      return algorithm11(y, x, lcm, true)
    },

    'number | BigNumber, DenseMatrix': function (x, y) {
      return algorithm14(y, x, lcm, true)
    },

    'Array, number | BigNumber': function (x, y) {
      // use matrix implementation
      return algorithm14(matrix(x), y, lcm, false).valueOf()
    },

    'number | BigNumber, Array': function (x, y) {
      // use matrix implementation
      return algorithm14(matrix(y), x, lcm, true).valueOf()
    },

    // TODO: need a smarter notation here
    'Array | Matrix | number | BigNumber, Array | Matrix | number | BigNumber, ...Array | Matrix | number | BigNumber': function (a, b, args) {
      let res = lcm(a, b)
      for (let i = 0; i < args.length; i++) {
        res = lcm(res, args[i])
      }
      return res
    }
  })

  return lcm

  /**
   * Calculate lcm for two BigNumbers
   * @param {BigNumber} a
   * @param {BigNumber} b
   * @returns {BigNumber} Returns the least common multiple of a and b
   * @private
   */
  function _lcmBigNumber (a, b) {
    if (!a.isInt() || !b.isInt()) {
      throw new Error('Parameters in function lcm must be integer numbers')
    }

    if (a.isZero()) {
      return a
    }
    if (b.isZero()) {
      return b
    }

    // https://en.wikipedia.org/wiki/Euclidean_algorithm
    // evaluate lcm here inline to reduce overhead
    const prod = a.times(b)
    while (!b.isZero()) {
      const t = b
      b = a.mod(t)
      a = t
    }
    return prod.div(a).abs()
  }
<<<<<<< HEAD
})
=======
}

/**
 * Calculate lcm for two numbers
 * @param {number} a
 * @param {number} b
 * @returns {number} Returns the least common multiple of a and b
 * @private
 */
function _lcm (a, b) {
  if (!isInteger(a) || !isInteger(b)) {
    throw new Error('Parameters in function lcm must be integer numbers')
  }

  if (a === 0 || b === 0) {
    return 0
  }

  // https://en.wikipedia.org/wiki/Euclidean_algorithm
  // evaluate lcm here inline to reduce overhead
  let t
  const prod = a * b
  while (b !== 0) {
    t = b
    b = a % t
    a = t
  }
  return Math.abs(prod / a)
}

exports.name = 'lcm'
exports.factory = factory
>>>>>>> 8d8aaec3
<|MERGE_RESOLUTION|>--- conflicted
+++ resolved
@@ -158,39 +158,4 @@
     }
     return prod.div(a).abs()
   }
-<<<<<<< HEAD
-})
-=======
-}
-
-/**
- * Calculate lcm for two numbers
- * @param {number} a
- * @param {number} b
- * @returns {number} Returns the least common multiple of a and b
- * @private
- */
-function _lcm (a, b) {
-  if (!isInteger(a) || !isInteger(b)) {
-    throw new Error('Parameters in function lcm must be integer numbers')
-  }
-
-  if (a === 0 || b === 0) {
-    return 0
-  }
-
-  // https://en.wikipedia.org/wiki/Euclidean_algorithm
-  // evaluate lcm here inline to reduce overhead
-  let t
-  const prod = a * b
-  while (b !== 0) {
-    t = b
-    b = a % t
-    a = t
-  }
-  return Math.abs(prod / a)
-}
-
-exports.name = 'lcm'
-exports.factory = factory
->>>>>>> 8d8aaec3
+})