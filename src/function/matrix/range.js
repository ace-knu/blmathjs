--- conflicted
+++ resolved
@@ -1,21 +1,12 @@
 'use strict'
 
-<<<<<<< HEAD
 import { factory } from '../../utils/factory'
 import { noBignumber, noMatrix } from '../../utils/noop'
-=======
-function factory (type, config, load, typed) {
-  const matrix = load(require('../../type/matrix/function/matrix'))
-  const smaller = load(require('../relational/smaller'))
-  const larger = load(require('../relational/larger'))
-  const smallerEq = load(require('../relational/smallerEq'))
-  const largerEq = load(require('../relational/largerEq'))
->>>>>>> 8d8aaec3
 
 const name = 'range'
-const dependencies = ['typed', 'config', '?matrix', '?bignumber']
-
-export const createRange = /* #__PURE__ */ factory(name, dependencies, ({ typed, config, matrix, bignumber }) => {
+const dependencies = ['typed', 'config', '?matrix', '?bignumber', 'smaller', 'smallerEq', 'larger', 'largerEq']
+
+export const createRange = /* #__PURE__ */ factory(name, dependencies, ({ typed, config, matrix, bignumber, smaller, smallerEq, larger, largerEq }) => {
   /**
    * Create an array from a range.
    * By default, the range end is excluded. This can be customized by providing
@@ -201,23 +192,13 @@
     const zero = bignumber(0)
     const array = []
     let x = start
-<<<<<<< HEAD
     if (step.gt(zero)) {
-      while (x.lt(end)) {
+      while (smaller(x, end)) {
         array.push(x)
         x = x.plus(step)
       }
     } else if (step.lt(zero)) {
-      while (x.gt(end)) {
-=======
-    if (step.gt(ZERO)) {
-      while (smaller(x, end)) {
-        array.push(x)
-        x = x.plus(step)
-      }
-    } else if (step.lt(ZERO)) {
       while (larger(x, end)) {
->>>>>>> 8d8aaec3
         array.push(x)
         x = x.plus(step)
       }
@@ -238,23 +219,13 @@
     const zero = bignumber(0)
     const array = []
     let x = start
-<<<<<<< HEAD
     if (step.gt(zero)) {
-      while (x.lte(end)) {
+      while (smallerEq(x, end)) {
         array.push(x)
         x = x.plus(step)
       }
     } else if (step.lt(zero)) {
-      while (x.gte(end)) {
-=======
-    if (step.gt(ZERO)) {
-      while (smallerEq(x, end)) {
-        array.push(x)
-        x = x.plus(step)
-      }
-    } else if (step.lt(ZERO)) {
       while (largerEq(x, end)) {
->>>>>>> 8d8aaec3
         array.push(x)
         x = x.plus(step)
       }
