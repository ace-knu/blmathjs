{
  "name": "mathjs",
<<<<<<< HEAD
  "version": "8.0.0-beta.0",
=======
  "version": "7.6.0",
>>>>>>> 9fd95811
  "description": "Math.js is an extensive math library for JavaScript and Node.js. It features a flexible expression parser with support for symbolic computation, comes with a large set of built-in functions and constants, and offers an integrated solution to work with different data types like numbers, big numbers, complex numbers, fractions, units, and matrices.",
  "author": "Jos de Jong <wjosdejong@gmail.com> (https://github.com/josdejong)",
  "homepage": "https://mathjs.org",
  "repository": {
    "type": "git",
    "url": "https://github.com/josdejong/mathjs.git"
  },
  "license": "Apache-2.0",
  "keywords": [
    "math",
    "mathematics",
    "functions",
    "numeric",
    "algebra",
    "parser",
    "expression",
    "number",
    "bignumber",
    "complex",
    "fraction",
    "matrix",
    "unit"
  ],
  "dependencies": {
    "complex.js": "^2.0.11",
    "decimal.js": "^10.2.1",
    "escape-latex": "^1.2.0",
    "fraction.js": "^4.0.12",
    "javascript-natural-sort": "^0.7.1",
    "seedrandom": "^3.0.5",
    "tiny-emitter": "^2.1.0",
    "typed-function": "^2.0.0"
  },
  "devDependencies": {
    "@babel/core": "7.12.3",
    "@babel/plugin-transform-object-assign": "7.12.1",
    "@babel/preset-env": "7.12.1",
    "@babel/register": "7.12.1",
    "babel-loader": "8.1.0",
    "benchmark": "2.1.4",
    "codecov": "3.8.0",
    "del": "6.0.0",
    "expr-eval": "2.0.2",
    "fancy-log": "1.3.3",
    "glob": "7.1.6",
    "gulp": "4.0.2",
    "gulp-babel": "8.0.0",
    "handlebars": "4.7.6",
    "istanbul": "0.4.5",
    "jsep": "0.3.5",
    "karma": "5.2.3",
    "karma-browserstack-launcher": "1.6.0",
    "karma-firefox-launcher": "2.0.0",
    "karma-mocha": "2.0.1",
    "karma-mocha-reporter": "2.2.5",
    "karma-webpack": "4.0.2",
    "math-expression-evaluator": "1.2.22",
    "mkdirp": "1.0.4",
    "mocha": "8.2.0",
    "ndarray": "1.0.19",
    "ndarray-determinant": "1.0.0",
    "ndarray-gemm": "1.0.0",
    "ndarray-ops": "1.2.2",
    "ndarray-pack": "1.2.1",
    "numericjs": "1.2.6",
    "nyc": "15.1.0",
    "pad-right": "0.2.2",
    "standard": "16.0.1",
    "sylvester": "0.0.21",
<<<<<<< HEAD
    "webpack": "4.44.1",
=======
    "uglify-js": "3.11.4",
    "webpack": "4.44.2",
>>>>>>> 9fd95811
    "zeros": "1.0.0"
  },
  "type": "module",
  "main": "./lib/cjs",
  "module": "./lib/esm",
  "unpkg": "./lib/browser/math.js",
  "jsdelivr": "./lib/browser/math.js",
  "exports": {
    ".": {
      "import": "./lib/esm/index.js",
      "require": "./lib/cjs/index.js"
    },
    "./number": {
      "import": "./lib/esm/number.js",
      "require": "./lib/cjs/number.js"
    },
    "./package.json": "./package.json",
    "./dist/math.js": "./dist/math.js",
    "./dist/math.min.js": "./dist/math.min.js",
    "./main/es5/index.js": "./main/es5/index.js",
    "./main/es5/number.js": "./main/es5/number.js",
    "./main/esm/index.js": "./main/esm/index.js",
    "./main/esm/number.js": "./main/esm/number.js",
    "./number.js": "./number.cjs"
  },
  "files": [
    "bin",
    "dist",
    "docs",
    "lib",
    "examples",
    "main",
    "number.cjs",
    "LICENSE",
    "NOTICE",
    "README.md",
    "HISTORY.md",
    "CONTRIBUTING.md"
  ],
  "scripts": {
    "build": "gulp --gulpfile gulpfile.cjs",
    "build-and-test": "npm run build && npm run test:all && npm run lint",
    "build:clean": "gulp --gulpfile gulpfile.cjs clean",
    "build:docs": "gulp --gulpfile gulpfile.cjs docs",
    "compile": "gulp --gulpfile gulpfile.cjs compile",
    "watch": "gulp --gulpfile gulpfile.cjs watch",
    "lint": "standard --env=mocha --env=worker",
    "validate:ascii": "gulp --gulpfile gulpfile.cjs validate:ascii",
    "test": "npm run test:src && npm run lint",
    "test:src": "mocha test/unit-tests --recursive --forbid-only",
    "test:src:transpile": "mocha test/unit-tests --require @babel/register --recursive --forbid-only",
    "test:generated": "mocha test/generated-code-tests --recursive --forbid-only",
    "test:node": "mocha test/node-tests/*.test.js test/node-tests/**/*.test.js --recursive --forbid-only",
    "test:all": "npm run test:src && npm run test:generated && npm run test:node",
    "test:browser": "karma start test/browser-test-config/local-karma.js",
    "test:browserstack": "karma start test/browser-test-config/browserstack-karma.js",
    "coverage": "nyc --reporter=lcov --reporter=text-summary mocha test/unit-tests --recursive && echo \"\nDetailed coverage report is available at ./coverage/lcov-report/index.html\"",
    "prepublishOnly": "npm run test:all && npm run lint",
    "prepare": "npm run build",
    "update-authors": "node ./tools/update-authors.js"
  },
  "bin": {
    "mathjs": "./bin/cli.js"
  },
  "engines": {
    "node": ">= 10"
  },
  "bugs": {
    "url": "https://github.com/josdejong/mathjs/issues"
  },
  "directories": {
    "doc": "./docs",
    "example": "./examples",
    "lib": "./lib",
    "src": "./src",
    "test": "./test"
  },
  "sideEffects": false
}<|MERGE_RESOLUTION|>--- conflicted
+++ resolved
@@ -1,10 +1,6 @@
 {
   "name": "mathjs",
-<<<<<<< HEAD
   "version": "8.0.0-beta.0",
-=======
-  "version": "7.6.0",
->>>>>>> 9fd95811
   "description": "Math.js is an extensive math library for JavaScript and Node.js. It features a flexible expression parser with support for symbolic computation, comes with a large set of built-in functions and constants, and offers an integrated solution to work with different data types like numbers, big numbers, complex numbers, fractions, units, and matrices.",
   "author": "Jos de Jong <wjosdejong@gmail.com> (https://github.com/josdejong)",
   "homepage": "https://mathjs.org",
@@ -74,12 +70,7 @@
     "pad-right": "0.2.2",
     "standard": "16.0.1",
     "sylvester": "0.0.21",
-<<<<<<< HEAD
     "webpack": "4.44.1",
-=======
-    "uglify-js": "3.11.4",
-    "webpack": "4.44.2",
->>>>>>> 9fd95811
     "zeros": "1.0.0"
   },
   "type": "module",
