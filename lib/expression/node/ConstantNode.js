--- conflicted
+++ resolved
@@ -1,13 +1,7 @@
 'use strict';
 
-<<<<<<< HEAD
 var format = require('../../utils/string').format;
-=======
-var getType = require('../../utils/types').type;
-var stringify = require('../../utils/string').stringify;
-var escape = require('../../utils/string').escape;
 var escapeLatex = require('../../utils/latex').escape;
->>>>>>> c576c645
 
 function factory (type, config, load, typed) {
   var Node = load(require('./Node'));
@@ -48,7 +42,7 @@
    * Compile a node into a JavaScript function.
    * This basically pre-calculates as much as possible and only leaves open
    * calculations which depend on a dynamic scope with variables.
-   * @param {Object} math     Math.js namespace with functions and constants. 
+   * @param {Object} math     Math.js namespace with functions and constants.
    * @param {Object} argNames An object with argument names as key and `true`
    *                          as value. Used in the SymbolNode to optimize
    *                          for arguments from user assigned functions
@@ -63,7 +57,7 @@
     return function evalConstantNode() {
       return value;
     }
-  } 
+  }
 
   /**
    * Execute a callback for each of the child nodes of this node
@@ -137,11 +131,7 @@
 
     switch (getType(this.value)) {
       case 'string':
-<<<<<<< HEAD
-        return '\\mathtt{' + value + '}';
-=======
-        return '\\mathtt{' + escapeLatex(stringify(value)) + '}';
->>>>>>> c576c645
+        return '\\mathtt{' + escapeLatex(value) + '}';
 
       case 'number':
       case 'BigNumber':
