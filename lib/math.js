--- conflicted
+++ resolved
@@ -36,7 +36,10 @@
     number: 'number',
 
     // number of significant digits in BigNumbers
-    precision: 20
+    precision: 20,
+    
+    // relative difference between values to consider them equal
+    epsilon: 1e-6
   };
 
   /**
@@ -88,16 +91,10 @@
       }
     }
 
-<<<<<<< HEAD
-    // return a clone of the configuration
-    return object.clone(_config);
-=======
     // return a clone of the settings
     var current = object.clone(_settings);
     current.decimals = BigNumber.config().DECIMAL_PLACES;
-    current.epsilon = current.epsilon || 1e-6;
     return current;
->>>>>>> 465756a8
   };
 
   // create a new BigNumber factory for this instance of math.js
