--- conflicted
+++ resolved
@@ -1,85 +1,68 @@
-'use strict';
-
-<<<<<<< HEAD
-var collection = require('../../type/collection');
-var bigCosh = require('../../util/bignumber').cosh_sinh_csch_sech;
-=======
-module.exports = function (math) {
-  var util = require('../../util/index'),
-
-      BigNumber = math.type.BigNumber,
-      Complex = require('../../type/Complex'),
-      Unit = require('../../type/Unit'),
-      collection = math.collection,
-
-      isNumber = util.number.isNumber,
-      isBoolean = util['boolean'].isBoolean,
-      isComplex = Complex.isComplex,
-      isUnit = Unit.isUnit,
-      isCollection = collection.isCollection,
-
-      bigCosh = util.bignumber.cosh_sinh_csch_sech;
->>>>>>> 5711bdfa
-
-function factory (type, config, load, typed) {
-  /**
-   * Calculate the hyperbolic cosine of a value,
-   * defined as `cosh(x) = 1/2 * (exp(x) + exp(-x))`.
-   *
-   * For matrices, the function is evaluated element wise.
-   *
-   * Syntax:
-   *
-   *    math.cosh(x)
-   *
-   * Examples:
-   *
-   *    math.cosh(0.5);       // returns Number 1.1276259652063807
-   *
-   * See also:
-   *
-   *    sinh, tanh
-   *
-   * @param {Number | BigNumber | Boolean | Complex | Unit | Array | Matrix | null} x  Function input
-   * @return {Number | BigNumber | Complex | Array | Matrix} Hyperbolic cosine of x
-   */
-  var cosh = typed('cosh', {
-    'number': _cosh,
-
-    'Complex': function (x) {
-      var ep = Math.exp(x.re);
-      var en = Math.exp(-x.re);
-      return new type.Complex(Math.cos(x.im) * (ep + en) / 2, Math.sin(x.im) * (ep - en) / 2);
-    },
-
-    'BigNumber': function (x) {
-      return bigCosh(x, type.BigNumber, false, false);
-    },
-
-    'Unit': function (x) {
-      if (!x.hasBase(type.Unit.BASE_UNITS.ANGLE)) {
-        throw new TypeError ('Unit in function cosh is no angle');
-      }
-      return _cosh(x.value);
-    },
-
-    'Array | Matrix': function (x) {
-      return collection.deepMap(x, cosh);
-    }
-  });
-
-  return cosh;
-}
-
-/**
- * Calculate the hyperbolic cosine of a number
- * @param {number} x
- * @returns {number}
- * @private
- */
-function _cosh(x) {
-  return (Math.exp(x) + Math.exp(-x)) / 2;
-}
-
-exports.name = 'cosh';
-exports.factory = factory;
+'use strict';
+
+var bigCosh = require('../../util/bignumber').cosh_sinh_csch_sech;
+
+function factory (type, config, load, typed) {
+  var collection = load(require('../../type/collection'));
+
+  /**
+   * Calculate the hyperbolic cosine of a value,
+   * defined as `cosh(x) = 1/2 * (exp(x) + exp(-x))`.
+   *
+   * For matrices, the function is evaluated element wise.
+   *
+   * Syntax:
+   *
+   *    math.cosh(x)
+   *
+   * Examples:
+   *
+   *    math.cosh(0.5);       // returns Number 1.1276259652063807
+   *
+   * See also:
+   *
+   *    sinh, tanh
+   *
+   * @param {Number | BigNumber | Boolean | Complex | Unit | Array | Matrix | null} x  Function input
+   * @return {Number | BigNumber | Complex | Array | Matrix} Hyperbolic cosine of x
+   */
+  var cosh = typed('cosh', {
+    'number': _cosh,
+
+    'Complex': function (x) {
+      var ep = Math.exp(x.re);
+      var en = Math.exp(-x.re);
+      return new type.Complex(Math.cos(x.im) * (ep + en) / 2, Math.sin(x.im) * (ep - en) / 2);
+    },
+
+    'BigNumber': function (x) {
+      return bigCosh(x, type.BigNumber, false, false);
+    },
+
+    'Unit': function (x) {
+      if (!x.hasBase(type.Unit.BASE_UNITS.ANGLE)) {
+        throw new TypeError ('Unit in function cosh is no angle');
+      }
+      return _cosh(x.value);
+    },
+
+    'Array | Matrix': function (x) {
+      return collection.deepMap(x, cosh);
+    }
+  });
+
+  return cosh;
+}
+
+/**
+ * Calculate the hyperbolic cosine of a number
+ * @param {number} x
+ * @returns {number}
+ * @private
+ */
+function _cosh(x) {
+  return (Math.exp(x) + Math.exp(-x)) / 2;
+}
+
+exports.name = 'cosh';
+exports.factory = factory;