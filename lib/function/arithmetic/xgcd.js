--- conflicted
+++ resolved
@@ -1,21 +1,11 @@
 'use strict';
 
-<<<<<<< HEAD
-var collection = require('../../type/collection');
 var isInteger = require('../../util/number').isInteger;
-=======
-module.exports = function (math, config) {
-  var util = require('../../util/index'),
-
-      Matrix = math.type.Matrix,
-      BigNumber = math.type.BigNumber,
-
-      isNumber = util.number.isNumber,
-      isBoolean = util['boolean'].isBoolean,
-      isInteger = util.number.isInteger;
->>>>>>> 5711bdfa
 
 function factory (type, config, load, typed) {
+  var collection = load(require('../../type/collection'));
+  var matrix = load(require('../construction/matrix'));
+
   /**
    * Calculate the extended greatest common divisor for two values.
    * See http://en.wikipedia.org/wiki/Extended_Euclidean_algorithm.
@@ -86,11 +76,7 @@
     else {
       res = [a, a ? lastx : 0, lasty];
     }
-<<<<<<< HEAD
-    return (config.matrix === 'array') ? res : new type.Matrix(res);
-=======
-    return (config.matrix === 'array') ? res : math.matrix(res);
->>>>>>> 5711bdfa
+    return (config.matrix === 'array') ? res : matrix(res);
   }
 
   /**
@@ -136,11 +122,7 @@
     else {
       res = [a, !a.isZero() ? lastx : 0, lasty];
     }
-<<<<<<< HEAD
-    return (config.matrix === 'array') ? res : new type.Matrix(res);
-=======
-    return (config.matrix === 'array') ? res : math.matrix(res);
->>>>>>> 5711bdfa
+    return (config.matrix === 'array') ? res : matrix(res);
   }
 }
 
