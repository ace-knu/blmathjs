'use strict';

<<<<<<< HEAD
function factory (type, config, load, typed, math) {
  var Parser = require('../../expression/Parser');
=======
module.exports = function (math) {
  var Parser = math.expression.Parser;
>>>>>>> 5711bdfa

  /**
   * Create a parser. The function creates a new `math.expression.Parser` object.
   *
   * Syntax:
   *
   *    math.parser()
   *
   * Examples:
   *
   *     var parser = new math.parser();
   *
   *     // evaluate expressions
   *     var a = parser.eval('sqrt(3^2 + 4^2)'); // 5
   *     var b = parser.eval('sqrt(-4)');        // 2i
   *     var c = parser.eval('2 inch in cm');    // 5.08 cm
   *     var d = parser.eval('cos(45 deg)');     // 0.7071067811865476
   *
   *     // define variables and functions
   *     parser.eval('x = 7 / 2');               // 3.5
   *     parser.eval('x + 3');                   // 6.5
   *     parser.eval('function f(x, y) = x^y');  // f(x, y)
   *     parser.eval('f(2, 3)');                 // 8
   *
   *     // get and set variables and functions
   *     var x = parser.get('x');                // 7
   *     var f = parser.get('f');                // function
   *     var g = f(3, 2);                        // 9
   *     parser.set('h', 500);
   *     var i = parser.eval('h / 2');           // 250
   *     parser.set('hello', function (name) {
   *       return 'hello, ' + name + '!';
   *     });
   *     parser.eval('hello("user")');           // "hello, user!"
   *
   *     // clear defined functions and variables
   *     parser.clear();
   *
   * See also:
   *
   *    eval, compile, parse
   *
   * @return {Parser} Parser
   */
<<<<<<< HEAD
  return typed('parser', {
    '': function () {
      return new Parser(math);
    }
  });
}

exports.name = 'parser';
exports.factory = factory;
exports.math = true; // requires the math namespace as 5th argument
=======
  math.parser = function parser() {
    return new Parser();
  };
};
>>>>>>> 5711bdfa
<|MERGE_RESOLUTION|>--- conflicted
+++ resolved
@@ -1,12 +1,7 @@
 'use strict';
 
-<<<<<<< HEAD
 function factory (type, config, load, typed, math) {
-  var Parser = require('../../expression/Parser');
-=======
-module.exports = function (math) {
-  var Parser = math.expression.Parser;
->>>>>>> 5711bdfa
+  var Parser = load(require('../../expression/Parser'));
 
   /**
    * Create a parser. The function creates a new `math.expression.Parser` object.
@@ -51,7 +46,6 @@
    *
    * @return {Parser} Parser
    */
-<<<<<<< HEAD
   return typed('parser', {
     '': function () {
       return new Parser(math);
@@ -61,10 +55,4 @@
 
 exports.name = 'parser';
 exports.factory = factory;
-exports.math = true; // requires the math namespace as 5th argument
-=======
-  math.parser = function parser() {
-    return new Parser();
-  };
-};
->>>>>>> 5711bdfa
+exports.math = true; // requires the math namespace as 5th argument