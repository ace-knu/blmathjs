'use strict';

function factory(type, config, load, typed, math) {
  var ConstantNode = math.expression.node.ConstantNode;
  var OperatorNode = math.expression.node.OperatorNode;
  var FunctionNode = math.expression.node.FunctionNode;

  var node0 = new ConstantNode(0);
  var node1 = new ConstantNode(1);

  /**
   * simplifyCore() performs single pass simplification suitable for
   * applications requiring ultimate performance. In contrast, simplify()
   * extends simplifyCore() with additional passes to provide deeper
   * simplification.
   *
   * Syntax:
   *
   *     simplify.simpifyCore(expr)
   *
   * Examples:
   *
   *     var f = math.parse('2 * 1 * x ^ (2 - 1)');
   *     math.simplify.simpifyCore(f);                          // Node {2 * x}
   *     math.simplify('2 * 1 * x ^ (2 - 1)', [math.simplify.simpifyCore]); // Node {2 * x};
   *
   * See also:
   *
   *     derivative
   *
   * @param {Node} node
   *     The expression to be simplified
   */
  function simplifyCore(node) {
    if (type.isOperatorNode(node) && node.args.length <= 2) {
      var a0 = simplifyCore(node.args[0]);
      var a1 = node.args[1] && simplifyCore(node.args[1]);
      if (node.op === "+") {
          if (node.args.length === 1) {
            return node.args[0];
          }
          if (type.isConstantNode(a0)) {
              if (a0.value === "0") {
                  return a1;
              } else if (type.isConstantNode(a1) && a0.value && a0.value.length < 5 && a1.value && a1.value.length < 5) {
                  return new ConstantNode(Number(a0.value) + Number(a1.value));
              }
          }
          if (type.isConstantNode(a1) && a1.value === "0") {
              return a0;
          }
          if (node.args.length === 2 && type.isOperatorNode(a1) && a1.op === '-' && a1.fn === 'unaryMinus') {
              return new OperatorNode('-', 'subtract', [a0,a1.args[0]]);
          }
          return new OperatorNode(node.op, node.fn, a1 ? [a0,a1] : [a0]);
      } else if (node.op === "-") {
          if (type.isConstantNode(a0) && a1) {
              if (type.isConstantNode(a1) && a0.value && a0.value.length < 5 && a1.value && a1.value.length < 5) {
                  return new ConstantNode(Number(a0.value) - Number(a1.value));
              } else if (a0.value === "0") {
                  return new OperatorNode("-", "unaryMinus", [a1]);
              }
          }
<<<<<<< HEAD
          if (node.fn === "subtract") {
=======
          if (node.fn === "subtract" && node.args.length === 2) {
>>>>>>> 5b175d56
              if (type.isConstantNode(a1) && a1.value === "0") {
                  return a0;
              }
              if (type.isOperatorNode(a1) && a1.fn === "unaryMinus") {
                  return simplifyCore(new OperatorNode("+", "add", [a0, a1.args[0]]));
              }
              return new OperatorNode(node.op, node.fn, [a0,a1]);
          } else if (node.fn === "unaryMinus") {
              if (type.isOperatorNode(a0)) {
                  if (a0.fn === 'unaryMinus') {
                      return a0.args[0];
                  }
              }
              return new OperatorNode(node.op, node.fn, [a0]);
          }
          throw new Error('never happens');
      } else if (node.op === "*") {
          if (type.isConstantNode(a0)) {
              if (a0.value === "0") {
                  return node0;
              } else if (a0.value === "1") {
                  return a1;
              } else if (type.isConstantNode(a1) && a0.value && a0.value.length < 5 && a1.value && a1.value.length < 5) {
                  return new ConstantNode(Number(a0.value) * Number(a1.value));
              }
          }
          if (type.isConstantNode(a1)) {
              if (a1.value === "0") {
                  return node0;
              } else if (a1.value === "1") {
                  return a0;
              } else if (type.isOperatorNode(a0) && a0.op === node.op) {
                  var a00 = a0.args[0];
                  if (type.isConstantNode(a00) && a1.value && a1.value.length < 5 && a00.value && a00.value.length < 5) {
                      var a00_a1 =  new ConstantNode(Number(a0.args[0].value) * Number(a1.value));
                      return new OperatorNode(node.op, node.fn, [a00_a1, a0.args[1]]); // constants on left
                  }
              }
              return new OperatorNode(node.op, node.fn, [a1, a0]); // constants on left
          }
          return new OperatorNode(node.op, node.fn, [a0, a1]);
      } else if (node.op === "/") {
          if (type.isConstantNode(a0)) {
              if (a0.value === "0") {
                  return node0;
              } else if (type.isConstantNode(a1) && a0.value && a0.value.length < 5 && (a1.value === "1" || a1.value==="2" || a1.value==="4")) {
                  return new ConstantNode(Number(a0.value) / Number(a1.value));
              }
          }
          return new OperatorNode(node.op, node.fn, [a0, a1]);
      } else if (node.op === "^") {
          if (type.isConstantNode(a1)) {
              if (a1.value === "0") {
                  return node1;
              } else if (a1.value === "1") {
                  return a0;
              } else if (type.isConstantNode(a1) && a0.value && a0.value.length < 5 && a1.value && a1.value.length < 2) { // fold constant
                  return new ConstantNode(
                      math.pow(Number(a0.value), Number(a1.value)));
              }
          }
          return new OperatorNode(node.op, node.fn, [a0, a1]);
      }
    } else if (type.isParenthesisNode(node)) {
        var c = simplifyCore(node.content);
        if (type.isParenthesisNode(c) || type.isSymbolNode(c) || type.isConstantNode(c)) {
            return c;
        }
        return new ParenthesisNode(c);
    } else if (type.isFunctionNode(node)) {
          var args = node.args.map(simplifyCore);
          if (args.length === 1) {
              if (type.isParenthesisNode(args[0])) {
                  args[0] = args[0].content;
              }
          }
          return new FunctionNode(simplifyCore(node.fn), args);
    } else {
        // cannot simplify
    }
    return node;
  }

  return simplifyCore;
}

exports.math = true;
exports.name = 'simplifyCore';
exports.path = 'algebra.simplify';
exports.factory = factory;<|MERGE_RESOLUTION|>--- conflicted
+++ resolved
@@ -61,11 +61,7 @@
                   return new OperatorNode("-", "unaryMinus", [a1]);
               }
           }
-<<<<<<< HEAD
-          if (node.fn === "subtract") {
-=======
           if (node.fn === "subtract" && node.args.length === 2) {
->>>>>>> 5b175d56
               if (type.isConstantNode(a1) && a1.value === "0") {
                   return a0;
               }
