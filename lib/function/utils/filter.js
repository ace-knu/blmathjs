--- conflicted
+++ resolved
@@ -1,13 +1,10 @@
 'use strict';
 
-<<<<<<< HEAD
 var size = require('../../util/array').size;
-=======
-module.exports = function (math) {
-  var Matrix = math.type.Matrix;
->>>>>>> 5711bdfa
 
 function factory (type, config, load, typed) {
+  var matrix = load(require('../../function/construction/matrix'));
+  
   /**
    * Sort the items in a matrix.
    *
@@ -38,31 +35,14 @@
   return typed('filter', {
     'Array, function': _filterCallback,
 
-<<<<<<< HEAD
     'Array, RegExp': _filterRegExp,
-=======
-    if (x instanceof Matrix) {
-      var size = x.size();
-      if (size.length > 1) {
-        throw new Error('Only one dimensional matrices supported');
-      }
-      return math.matrix(_filter(x.toArray(), test));
-    }
-    else if (Array.isArray(x)) {
-      return _filter(x, test);
-    }
-    else {
-      throw new math.error.UnsupportedTypeError('filter', math['typeof'](x), math['typeof'](compare));
-    }
-  };
->>>>>>> 5711bdfa
 
     'Matrix, function': function (x, test) {
-      return new type.Matrix(_filterCallback(x.toArray(), test));
+      return new matrix(_filterCallback(x.toArray(), test));
     },
 
     'Matrix, RegExp': function (x, test) {
-      return new type.Matrix(_filterRegExp(x.toArray(), test));
+      return new matrix(_filterRegExp(x.toArray(), test));
     }
   });
 }
