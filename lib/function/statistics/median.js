'use strict';

var flatten = require('../../util/array').flatten;

function factory (type, config, load, typed) {
  var add        = load(require('../arithmetic/add'));
  var divide     = load(require('../arithmetic/divide'));
  var compare    = load(require('../relational/compare'));

  /**
   * Compute the median of a matrix or a list with values. The values are
   * sorted and the middle value is returned. In case of an even number of
   * values, the average of the two middle values is returned.
   * Supported types of values are: Number, BigNumber, Unit
   *
   * In case of a (multi dimensional) array or matrix, the median of all
   * elements will be calculated.
   *
   * Syntax:
   *
   *     math.median(a, b, c, ...)
   *     math.median(A)
   *
   * Examples:
   *
   *     math.median(5, 2, 7);        // returns 5
   *     math.median([3, -1, 5, 7]);  // returns 4
   *
   * See also:
   *
   *     mean, min, max, sum, prod, std, var
   *
   * @param {... *} args  A single matrix or or multiple scalar values
   * @return {*} The median
   */
  var median = typed('median', {
    // median([a, b, c, d, ...])
    'Array | Matrix': _median,

<<<<<<< HEAD
    // median([a, b, c, d, ...], dim)
    'Array | Matrix, number | BigNumber': function (array, dim) {
      // TODO: implement median(A, dim)
      throw new Error('median(A, dim) is not yet supported');
      //return collection.reduce(arguments[0], arguments[1], ...);
    },

    // median(a, b, c, d, ...)
    '...': function () {
      return _median(Array.prototype.slice.call(arguments));
=======
    if (isCollection(args)) {
      if (arguments.length == 1) {
        // median([a, b, c, d, ...])
        return _median(args.valueOf(), false);
      }
      else if (arguments.length == 2) {
        // median([a, b, c, d, ...], dim)
        // TODO: implement median(A, dim)
        throw new Error('median(A, dim) is not yet supported');
        //return collection.reduce(arguments[0], arguments[1], ...);
      }
      else {
        throw new SyntaxError('Wrong number of parameters');
      }
    }
    else {
      // median(a, b, c, d, ...)
      var argArr = new Array(arguments.length);
      for (var i = 0; i < argArr.length; ++i) {
        argArr[i] = arguments[i];
      }
      return _median(argArr, true);
>>>>>>> 741ab47a
    }
  });

  /**
   * Recursively calculate the median of an n-dimensional array
<<<<<<< HEAD
   * @param {Array | Matrix} array
   * @return {number} median
   * @private
   */
  function _median(array) {
    var flat = flatten(array.valueOf());

    flat.sort(compare);

    var num = flat.length;
=======
   * @param {Array} array
   * @param {Boolean} isFlat
   * @return {Number} median
   * @private
   */
  function _median(array, isFlat) {
    if (!isFlat) {
      array = flatten(array);
    }
>>>>>>> 741ab47a

    var num = array.length;
    if (num == 0) {
      throw new Error('Cannot calculate median of an empty array');
    }

    if (num % 2 == 0) {
      // even: return the average of the two middle values
<<<<<<< HEAD
      return middle2(flat[num / 2 - 1], flat[num / 2]);
    }
    else {
      // odd: return the middle value
      return middle(flat[(num - 1) / 2]);
=======
      var mid = num / 2 - 1;
      var right = math.partitionSelect(array, mid + 1);

      // array now partitioned at mid + 1, take max of left part
      var left = array[mid];
      for (var i = 0; i < mid; ++i) {
        if (math.compare(array[i], left) > 0) {
          left = array[i];
        }
      }

      if (!isNumber(left) && !(left instanceof BigNumber) && !(left instanceof Unit)) {
        throw new math.error.UnsupportedTypeError('median', math['typeof'](left));
      }
      if (!isNumber(right) && !(right instanceof BigNumber) && !(right instanceof Unit)) {
        throw new math.error.UnsupportedTypeError('median', math['typeof'](right));
      }

      return math.divide(math.add(left, right), 2);
    }
    else {
      // odd: return the middle value
      var middle = math.partitionSelect(array, (num - 1) / 2);

      if (!isNumber(middle) && !(middle instanceof BigNumber) && !(middle instanceof Unit)) {
        throw new math.error.UnsupportedTypeError('median', math['typeof'](middle));
      }

      return middle;
>>>>>>> 741ab47a
    }
  }

  // helper function to type check the middle value of the array
  var middle = typed('number | BigNumber | Unit', function (value) {
    return value;
  });

  // helper function to type check the two middle value of the array
  var middle2 = typed('number | BigNumber | Unit, number | BigNumber | Unit', function (left, right) {
    return divide(add(left, right), 2);
  });

  return median;
}

exports.name = 'median';
exports.factory = factory;<|MERGE_RESOLUTION|>--- conflicted
+++ resolved
@@ -3,9 +3,10 @@
 var flatten = require('../../util/array').flatten;
 
 function factory (type, config, load, typed) {
-  var add        = load(require('../arithmetic/add'));
-  var divide     = load(require('../arithmetic/divide'));
-  var compare    = load(require('../relational/compare'));
+  var add = load(require('../arithmetic/add'));
+  var divide = load(require('../arithmetic/divide'));
+  var compare = load(require('../relational/compare'));
+  var partitionSelect = load(require('../utils/partitionSelect'));
 
   /**
    * Compute the median of a matrix or a list with values. The values are
@@ -37,7 +38,6 @@
     // median([a, b, c, d, ...])
     'Array | Matrix': _median,
 
-<<<<<<< HEAD
     // median([a, b, c, d, ...], dim)
     'Array | Matrix, number | BigNumber': function (array, dim) {
       // TODO: implement median(A, dim)
@@ -48,57 +48,18 @@
     // median(a, b, c, d, ...)
     '...': function () {
       return _median(Array.prototype.slice.call(arguments));
-=======
-    if (isCollection(args)) {
-      if (arguments.length == 1) {
-        // median([a, b, c, d, ...])
-        return _median(args.valueOf(), false);
-      }
-      else if (arguments.length == 2) {
-        // median([a, b, c, d, ...], dim)
-        // TODO: implement median(A, dim)
-        throw new Error('median(A, dim) is not yet supported');
-        //return collection.reduce(arguments[0], arguments[1], ...);
-      }
-      else {
-        throw new SyntaxError('Wrong number of parameters');
-      }
-    }
-    else {
-      // median(a, b, c, d, ...)
-      var argArr = new Array(arguments.length);
-      for (var i = 0; i < argArr.length; ++i) {
-        argArr[i] = arguments[i];
-      }
-      return _median(argArr, true);
->>>>>>> 741ab47a
     }
   });
 
+
   /**
    * Recursively calculate the median of an n-dimensional array
-<<<<<<< HEAD
-   * @param {Array | Matrix} array
-   * @return {number} median
+   * @param {Array} array
+   * @return {Number} median
    * @private
    */
   function _median(array) {
-    var flat = flatten(array.valueOf());
-
-    flat.sort(compare);
-
-    var num = flat.length;
-=======
-   * @param {Array} array
-   * @param {Boolean} isFlat
-   * @return {Number} median
-   * @private
-   */
-  function _median(array, isFlat) {
-    if (!isFlat) {
-      array = flatten(array);
-    }
->>>>>>> 741ab47a
+    array = flatten(array.valueOf());
 
     var num = array.length;
     if (num == 0) {
@@ -107,43 +68,24 @@
 
     if (num % 2 == 0) {
       // even: return the average of the two middle values
-<<<<<<< HEAD
-      return middle2(flat[num / 2 - 1], flat[num / 2]);
-    }
-    else {
-      // odd: return the middle value
-      return middle(flat[(num - 1) / 2]);
-=======
       var mid = num / 2 - 1;
-      var right = math.partitionSelect(array, mid + 1);
+      var right = partitionSelect(array, mid + 1);
 
       // array now partitioned at mid + 1, take max of left part
       var left = array[mid];
       for (var i = 0; i < mid; ++i) {
-        if (math.compare(array[i], left) > 0) {
+        if (compare(array[i], left) > 0) {
           left = array[i];
         }
       }
 
-      if (!isNumber(left) && !(left instanceof BigNumber) && !(left instanceof Unit)) {
-        throw new math.error.UnsupportedTypeError('median', math['typeof'](left));
-      }
-      if (!isNumber(right) && !(right instanceof BigNumber) && !(right instanceof Unit)) {
-        throw new math.error.UnsupportedTypeError('median', math['typeof'](right));
-      }
-
-      return math.divide(math.add(left, right), 2);
+      return middle2(left, right);
     }
     else {
       // odd: return the middle value
-      var middle = math.partitionSelect(array, (num - 1) / 2);
+      var m = partitionSelect(array, (num - 1) / 2);
 
-      if (!isNumber(middle) && !(middle instanceof BigNumber) && !(middle instanceof Unit)) {
-        throw new math.error.UnsupportedTypeError('median', math['typeof'](middle));
-      }
-
-      return middle;
->>>>>>> 741ab47a
+      return middle(m);
     }
   }
 
