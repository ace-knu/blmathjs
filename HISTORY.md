# History


<<<<<<< HEAD
## not yet released, version 2.0.0-SNAPSHOT

- String input is now converted to numbers by default for all functions. 
- Adding two strings will no longer concatenate them, but will convert the 
  strings to numbers and add them.
- Implemented support for fractions, powered by the library `fraction.js`.
- Implemented matrix LU decomposition with partial pivoting and a LU based 
  linear equations solver (functions `lup` and `lusolve`). Thanks @rjbaucells.
- Implemented a new configuration option `predictable`, which can be set to
  true in order to ensure predictable function output types.
- Large internal refactoring, allowing to create custom bundles of math.js.
- Function `typeof` no longer returns lower case names, but now returns lower
  case names for primitives (like `number`, `boolean`, `string`), and 
  upper-camel-case for non-primitives (like `Array`, `Complex`, `Function`).
- Function `import` now returns the imported objects.
- Function `import` no longer supports a module name as argument. Instead,
  modules can be loaded using require: `math.import(require('module-name'))`.
- Function `import` has a new option `silent` to ignore errors, and throws
  errors on duplicates by default.
- Method `Node.compile()` no longer needs `math` to be passed as argument.
- Function `sum` now returns zero when input is an empty array. Thanks @FSMAxB.
- The size of Arrays is no longer validated. Matrices will validate this on
  creation.
=======
## not yet released, version 1.8.0-SNAPSHOT

- Implemented function `intersect`. Thanks @kv-kunalvyas.
>>>>>>> ea407631


## 2015-05-31, version 1.7.0

- Implemented function `quantileSeq` and `partitionSelect`. Thanks @BigFav.
- Implemented functions `stirlingS2`, `bellNumbers`, `composition`, and 
  `multinomial`. Thanks @devanp92.
- Improved the performance of `median` (see #373). Thanks @BigFav.
- Extended the command line interface with a `mode` option to output either
  the expressions result, string representation, or tex representation.
  Thanks @FSMaxB.
- Fixed #309: Function median mutating the input matrix. Thanks @FSMaxB. 
- Fixed `Node.transform` not recursing over replaced parts of the 
  node tree (see #349).
- Fixed #381: issue in docs of `randomInt`.


## 2015-04-22, version 1.6.0

- Improvements in `toTex`. Thanks @FSMaxB.
- Fixed #328: `abs(0 + 0i)` evaluated to `NaN`.
- Fixed not being able to override lazy loaded constants.


## 2015-04-09, version 1.5.2

- Fixed #313: parsed functions did not handle recursive calls correctly.
- Fixed #251: binary prefix and SI prefix incorrectly used for byte. Now 
  following SI standards (`1 KiB == 1024 B`, `1 kB == 1000 B`).
- Performance improvements in parsed functions.


## 2015-04-08, version 1.5.1

- Fixed #316: a bug in rounding values when formatting.
- Fixed #317, #319: a bug in formatting negative values.


## 2015-03-28, version 1.5.0

- Added unit `stone` (6.35 kg).
- Implemented support for sparse matrices. Thanks @rjbaucells.
- Implemented BigNumber support for function `atan2`. Thanks @BigFav.
- Implemented support for custom LaTeX representations. Thanks @FSMaxB.
- Improvements and bug fixes in outputting parentheses in `Node.toString` and
  `Node.toTex` functions. Thanks @FSMaxB.
- Fixed #291: function `format` sometimes returning exponential notation when
  it should return a fixed notation.


## 2015-02-28, version 1.4.0

- Implemented trigonometric functions:
  `acosh`, `acoth`, `acsch`, `asech`, `asinh`, `atanh`, `acot`, `acsc`, `asec`.
  Thanks @BigFav.
- Added BigNumber support for functions: `cot`, `csc`, `sec`, `coth`,
  `csch`, `sech`. Thanks @BigFav.
- Implemented support for serialization and deserialization of math.js data
  types.
- Fixed the calculation of `norm()` and `abs()` for large complex numbers.
  Thanks @rjbaucells.
- Fixed #281: improved formatting complex numbers. Round the real or imaginary
  part to zero when the difference is larger than the configured precision.


## 2015-02-09, version 1.3.0

- Implemented BigNumber implementations of most trigonometric functions: `sin`,
  `cos`, `tan`, `asin`, `acos`, `atan`, `cosh`, `sinh`, `tanh`. Thanks @BigFav.
- Implemented function `trace`. Thanks @pcorey.
- Faster loading of BigNumber configuration with a high precision by lazy
  loading constants like `pi` and `e`.
- Fixed constants `NaN` and `Infinity` not being BigNumber objects when
  BigNumbers are configured.
- Fixed missing parentheses in the `toTex` representation of function
  `permutations`.
- Some minor fixes in the docs. Thanks @KenanY.


## 2014-12-25, version 1.2.0

- Support for bitwise operations `bitAnd`, `bitNot`, `bitOr`, `bitXor`,
  `leftShift`, `rightArithShift`, and `rightLogShift`. Thanks @BigFav.
- Support for boolean operations `and`, `not`, `or`, `xor`. Thanks @BigFav.
- Support for `gamma` function. Thanks @BigFav.
- Converting a unit without value will now result in a unit *with* value,
  i.e. `inch in cm` will return `2.54 cm` instead of `cm`.
- Improved accuracy of `sinh` and complex `cos` and `sin`. Thanks @pavpanchekha.
- Renamed function `select` to `chain`. The old function `select` will remain
  functional until math.js v2.0.
- Upgraded to decimal.js v4.0.1 (BigNumber library).


## 2014-11-22, version 1.1.1

- Fixed Unit divided by Number returning zero.
- Fixed BigNumber downgrading to Number for a negative base in `pow`.
- Fixed some typos in error messaging (thanks @andy0130tw) and docs.


## 2014-11-15, version 1.1.0

- Implemented functions `dot` (dot product), `cross` (cross product), and
  `nthRoot`.
- Officially opened up the API of expression trees:
  - Documented the API.
  - Implemented recursive functions `clone`, `map`, `forEach`, `traverse`,
    `transform`, and `filter` for expression trees.
  - Parameter `index` in the callbacks of `map` and `forEach` are now cloned
    for every callback.
  - Some internal refactoring inside nodes to make the API consistent:
    - Renamed `params` to `args` and vice versa to make things consistent.
    - Renamed `Block.nodes` to `Block.blocks`.
    - `FunctionNode` now has a `name: string` instead of a `symbol: SymbolNode`.
    - Changed constructor of `RangeNode` to
      `new RangeNode(start: Node, end: Node [, step: Node])`.
    - Nodes for a `BlockNode` must now be passed via the constructor instead
      of via a function `add`.
- Fixed `2e` giving a syntax error instead of being parsed as `2 * e`.


## 2014-09-12, version 1.0.1

- Disabled array notation for ranges in a matrix index in the expression parser 
  (it is confusing and redundant there).
- Fixed a regression in the build of function subset not being able to return
  a scalar.
- Fixed some missing docs and broken links in the docs.


## 2014-09-04, version 1.0.0

- Implemented a function `filter(x, test)`.
- Removed `math.distribution` for now, needs some rethinking.
- `math.number` can convert units to numbers (requires a second argument)
- Fixed some precedence issues with the range and conversion operators.
- Fixed an zero-based issue when getting a matrix subset using an index 
  containing a matrix.


## 2014-08-21, version 0.27.0

- Implemented functions `sort(x [, compare])` and `flatten(x)`.
- Implemented support for `null` in all functions.
- Implemented support for "rawArgs" functions in the expression parser. Raw 
  functions are invoked with unevaluated parameters (nodes).
- Expressions in the expression parser can now be spread over multiple lines,
  like '2 +\n3'.
- Changed default value of the option `wrap` of function `math.import` to false.
- Changed the default value for new entries in a resized matrix when to zero. 
  To leave new entries uninitialized, use the new constant `math.uninitialized` 
  as default value.
- Renamed transform property from `__transform__` to `transform`, and documented
  the transform feature.
- Fixed a bug in `math.import` not applying options when passing a module name.
- A returned matrix subset is now only squeezed when the `index` consists of
  scalar values, and no longer for ranges resolving into a single value. 


## 2014-08-03, version 0.26.0

- A new instance of math.js can no longer be created like `math([options])`,
  to prevent side effects from math being a function instead of an object.
  Instead, use the function `math.create([options])` to create a new instance.
- Implemented `BigNumber` support for all constants: `pi`, `tau`, `e`, `phi`,
  `E`, `LN2`, `LN10`, `LOG2E`, `LOG10E`, `PI`, `SQRT1_2`, and `SQRT2`.
- Implemented `BigNumber` support for functions `gcd`, `xgcd`, and `lcm`.
- Fixed function `gxcd` returning an Array when math.js was configured 
  as `{matrix: 'matrix'}`.
- Multi-line expressions now return a `ResultSet` instead of an `Array`.
- Implemented transforms (used right now to transform one-based indices to 
  zero-based for expressions).
- When used inside the expression parser, functions `concat`, `min`, `max`,
  and `mean` expect an one-based dimension number.
- Functions `map` and `forEach` invoke the callback with one-based indices
  when used from within the expression parser.
- When adding or removing dimensions when resizing a matrix, the dimensions
  are added/removed from the inner side (right) instead of outer side (left).
- Improved index out of range errors.
- Fixed function `concat` not accepting a `BigNumber` for parameter `dim`.
- Function `squeeze` now squeezes both inner and outer singleton dimensions.
- Output of getting a matrix subset is not automatically squeezed anymore
  except for scalar output.
- Renamed `FunctionNode` to `FunctionAssignmentNode`, and renamed `ParamsNode`
  to `FunctionNode` for more clarity.
- Fixed broken auto completion in CLI.
- Some minor fixes.


## 2014-07-01, version 0.25.0

- The library now immediately returns a default instance of mathjs, there is
  no need to instantiate math.js in a separate step unless one ones to set 
  configuration options: 
  
        // instead of:
        var mathjs = require('mathjs'),  // load math.js
            math = mathjs();             // create an instance
      
        // just do:
        var math = require('mathjs');
- Implemented support for implicit multiplication, like `math.eval('2a', {a:3})`
  and `math.eval('(2+3)(1-3)')`. This changes behavior of matrix indexes as 
  well: an expression like `[...][...]` is not evaluated as taking a subset of 
  the first matrix, but as an implicit multiplication of two matrices.
- Removed utility function `ifElse`. This function is redundant now the 
  expression parser has a conditional operator `a ? b : c`.
- Fixed a bug with multiplying a number with a temperature,  
  like `math.eval('10 * celsius')`.
- Fixed a bug with symbols having value `undefined` not being evaluated.


## 2014-06-20, version 0.24.1

- Something went wrong with publishing on npm.


## 2014-06-20, version 0.24.0

- Added constant `null`.
- Functions `equal` and `unequal` support `null` and `undefined` now.
- Function `typeof` now recognizes regular expressions as well.
- Objects `Complex`, `Unit`, and `Help` now return their string representation
  when calling `.valueOf()`.
- Changed the default number of significant digits for BigNumbers from 20 to 64.
- Changed the behavior of the conditional operator (a ? b : c) to lazy 
  evaluating.
- Fixed imported, wrapped functions not accepting `null` and `undefined` as
  function arguments.


## 2014-06-10, version 0.23.0

- Renamed some functions (everything now has a logical, camel case name):
  - Renamed functions `edivide`, `emultiply`, and `epow` to `dotDivide`, 
    `dotMultiply`, and `dotPow` respectively. 
  - Renamed functions `smallereq` and `largereq` to `smallerEq` and `largerEq`.
  - Renamed function `unary` to `unaryMinus` and added support for strings.
- `end` is now a reserved keyword which cannot be used as function or symbol
  name in the expression parser, and is not allowed in the scope against which
  an expression is evaluated.
- Implemented function `unaryPlus` and unary plus operator.
- Implemented function `deepEqual` for matrix comparisons. 
- Added constant `phi`, the golden ratio (`phi = 1.618...`).
- Added constant `version`, returning the version number of math.js as string.
- Added unit `drop` (`gtt`).
- Fixed not being able to load math.js using AMD/require.js.
- Changed signature of `math.parse(expr, nodes)` to `math.parse(expr, options)`
  where `options: {nodes: Object.<String, Node>}`
- Removed matrix support from conditional function `ifElse`.
- Removed automatic assignment of expression results to variable `ans`. 
  This functionality can be restored by pre- or postprocessing every evaluation, 
  something like:
  
        function evalWithAns (expr, scope) {
          var ans = math.eval(expr, scope);
          if (scope) {
            scope.ans = ans;
          }
          return ans;
        }


## 2014-05-22, version 0.22.0

- Implemented support to export expressions to LaTeX. Thanks Niels Heisterkamp
  (@nheisterkamp).
- Output of matrix multiplication is now consistently squeezed.
- Added reference documentation in the section /docs/reference.
- Fixed a bug in multiplying units without value with a number (like `5 * cm`).
- Fixed a bug in multiplying two matrices containing vectors (worked fine for 
  arrays).
- Fixed random functions not accepting Matrix as input, and always returning
  a Matrix as output.


## 2014-05-13, version 0.21.1

- Removed `crypto` library from the bundle.
- Deprecated functions `Parser.parse` and `Parser.compile`. Use
  `math.parse` and `math.compile` instead.
- Fixed function `add` not adding strings and matrices element wise.
- Fixed parser not being able to evaluate an exponent followed by a unary minus
  like `2^-3`, and a transpose followed by an index like `[3]'[1]`.


## 2014-04-24, version 0.21.0

- Implemented trigonometric hyperbolic functions `cosh`, `coth`, `csch`,
  `sech`, `sinh`, `tanh`. Thanks Rogelio J. Baucells (@rjbaucells).
- Added property `type` to all expression nodes in an expression tree.
- Fixed functions `log`, `log10`, `pow`, and `sqrt` not supporting complex
  results from BigNumber input (like `sqrt(bignumber(-4))`).


## 2014-04-16, version 0.20.0

- Switched to module `decimal.js` for BigNumber support, instead of
  `bignumber.js`.
- Implemented support for polar coordinates to the `Complex` datatype.
  Thanks Finn Pauls (@finnp).
- Implemented BigNumber support for functions `exp`, `log`, and `log10`.
- Implemented conditional operator `a ? b : c` in expression parser.
- Improved floating point comparison: the functions now check whether values
  are nearly equal, against a configured maximum relative difference `epsilon`.
  Thanks Rogelio J. Baucells (@rjbaucells).
- Implemented function `norm`. Thanks Rogelio J. Baucells (@rjbaucells).
- Improved function `ifElse`, is now specified for special data types too.
- Improved function `det`. Thanks Bryan Cuccioli (@bcuccioli).
- Implemented `BigNumber` support for functions `det` and `diag`.
- Added unit alias `lbs` (pound mass).
- Changed configuration option `decimals` to `precision` (applies to BigNumbers
  only).
- Fixed support for element-wise comparisons between a string and a matrix.
- Fixed: expression parser now trows IndexErrors with one-based indices instead
  of zero-based.
- Minor bug fixes.


## 2014-03-30, version 0.19.0

- Implemented functions `compare`, `sum`, `prod`, `var`, `std`, `median`.
- Implemented function `ifElse` Thanks @mtraynham.
- Minor bug fixes.


## 2014-02-15, version 0.18.1

- Added unit `feet`.
- Implemented function `compile` (shortcut for parsing and then compiling).
- Improved performance of function `pow` for matrices. Thanks @hamadu.
- Fixed broken auto completion in the command line interface.
- Fixed an error in function `combinations` for large numbers, and
  improved performance of both functions `combinations` and `permutations`.


## 2014-01-18, version 0.18.0

- Changed matrix index notation of expression parser from round brackets to
  square brackets, for example `A[1, 1:3]` instead of `A(1, 1:3)`.
- Removed need to use the `function` keyword for function assignments in the
  expression parser, you can define a function now like `f(x) = x^2`.
- Implemented a compilation step in the expression parser: expressions are
  compiled into JavaScript, giving much better performance (easily 10x as fast).
- Renamed unit conversion function and operator `in` to `to`. Operator `in` is
  still available in the expression parser as an alias for `to`. Added unit
  `in`, an abbreviation for `inch`. Thanks Elijah Insua (@tmpvar).
- Added plurals and aliases for units.
- Implemented an argument `includeEnd` for function `range` (false by default).
- Ranges in the expression parser now support big numbers.
- Implemented functions `permutations` and `combinations`.
  Thanks Daniel Levin (@daniel-levin).
- Added lower case abbreviation `l` for unit litre.


## 2013-12-19, version 0.17.1

- Fixed a bug with negative temperatures.
- Fixed a bug with prefixes of units squared meter `m2` and cubic meter `m3`.


## 2013-12-12, version 0.17.0

- Renamed and flattened configuration settings:
  - `number.defaultType` is now `number`.
  - `number.precision` is now `decimals`.
  - `matrix.defaultType` is now `matrix`.
- Function `multiply` now consistently outputs a complex number on complex input.
- Fixed `mod` and `in` not working as function (only as operator).
- Fixed support for old browsers (IE8 and older), compatible when using es5-shim.
- Fixed support for Java's ScriptEngine.


## 2013-11-28, version 0.16.0

- Implemented BigNumber support for arbitrary precision calculations.
  Added settings `number.defaultType` and `number.precision` to configure
  big numbers.
- Documentation is extended.
- Removed utility functions `isScalar`, `toScalar`, `isVector`, `toVector`
  from `Matrix` and `Range`. Use `math.squeeze` and `math.size` instead.
- Implemented functions `get` and `set` on `Matrix`, for easier and faster
  retrieval/replacement of elements in a matrix.
- Implemented function `resize`, handling matrices, scalars, and strings.
- Functions `ones` and `zeros` now return an empty matrix instead of a
  number 1 or 0 when no arguments are provided.
- Implemented functions `min` and `max` for `Range` and `Index`.
- Resizing matrices now leaves new elements undefined by default instead of
  filling them with zeros. Function `resize` now has an extra optional
  parameter `defaultValue`.
- Range operator `:` in expression parser has been given a higher precedence.
- Functions don't allow arguments of unknown type anymore.
- Options be set when constructing a math.js instance or using the new function
  `config(options`. Options are no longer accessible via `math.options`.
- Renamed `scientific` notation to `exponential` in function `format`.
- Function `format` outputs exponential notation with positive exponents now
  always with `+` sign, so outputs `2.1e+3` instead of `2.1e3`.
- Fixed function `squeeze` not being able squeeze into a scalar.
- Some fixes and performance improvements in the `resize` and `subset`
  functions.
- Function `size` now adheres to the option `matrix.defaultType` for scalar
  input.
- Minor bug fixes.


## 2013-10-26, version 0.15.0

- Math.js must be instantiated now, static calls are no longer supported. Usage:
  - node.js: `var math = require('mathjs')();`
  - browser: `var math = mathjs();`
- Implemented support for multiplying vectors with matrices.
- Improved number formatting:
  - Function `format` now support various options: precision, different
    notations (`fixed`, `scientific`, `auto`), and more.
  - Numbers are no longer rounded to 5 digits by default when formatted.
  - Implemented a function `format` for `Matrix`, `Complex`, `Unit`, `Range`,
    and `Selector` to format using options.
  - Function `format` does only stringify values now, and has a new parameter
    `precision` to round to a specific number of digits.
  - Removed option `math.options.precision`,
    use `math.format(value [, precision])` instead.
  - Fixed formatting numbers as scientific notation in some cases returning
    a zero digit left from the decimal point. (like "0.33333e8" rather than
    "3.3333e7"). Thanks @husayt.
- Implemented a function `print` to interpolate values in a template string,
  this functionality was moved from the function `format`.
- Implemented statistics function `mean`. Thanks Guillermo Indalecio Fernandez
  (@guillermobox).
- Extended and changed `max` and `min` for multi dimensional matrices: they now
  return the maximum and minimum of the flattened array. An optional second
  argument `dim` allows to calculate the `max` or `min` for specified dimension.
- Renamed option `math.options.matrix.default` to
  `math.options.matrix.defaultType`.
- Removed support for comparing complex numbers in functions `smaller`,
  `smallereq`, `larger`, `largereq`. Complex numbers cannot be ordered.


## 2013-10-08, version 0.14.0

- Introduced an option `math.options.matrix.default` which can have values
  `matrix` (default) or `array`. This option is used by the functions `eye`,
  `ones`, `range`, and `zeros`, to determine the type of matrix output.
- Getting a subset of a matrix will automatically squeeze the resulting subset,
  setting a subset of a matrix will automatically unsqueeze the given subset.
- Removed concatenation of nested arrays in the expression parser.
  You can now input nested arrays like in JavaScript. Matrices can be
  concatenated using the function `concat`.
- The matrix syntax `[...]` in the expression parser now creates 1 dimensional
  matrices by default. `math.eval('[1,2,3,4]')` returns a matrix with
  size `[4]`, `math.eval('[1,2;3,4]')` returns a matrix with size `[2,2]`.
- Documentation is restructured and extended.
- Fixed non working operator `mod` (modulus operator).


## 2013-09-03, version 0.13.0

- Implemented support for booleans in all relevant functions.
- Implemented functions `map` and `forEach`. Thanks Sebastien Piquemal (@sebpic).
- All construction functions can be used to convert the type of variables,
  also element-wise for all elements in an Array or Matrix.
- Changed matrix indexes of the expression parser to one-based with the
  upper-bound included, similar to most math applications. Note that on a
  JavaScript level, math.js uses zero-based indexes with excluded upper-bound.
- Removed support for scalars in the function `subset`, it now only supports
  Array, Matrix, and String.
- Removed the functions `get` and `set` from a selector, they are a duplicate
  of the function `subset`.
- Replaced functions `get` and `set` of `Matrix` with a single function
  `subset`.
- Some moving around with code and namespaces:
  - Renamed namespace `math.expr` to `math.expression` (contains Scope, Parser,
    node objects).
  - Renamed namespace `math.docs` to `math.expression.docs`.
  - Moved `math.expr.Selector` to `math.chaining.Selector`.
- Fixed some edge cases in functions `lcm` and `xgcd`.


## 2013-08-22, version 0.12.1

- Fixed outdated version of README.md.
- Fixed a broken unit test.


## 2013-08-22, version 0.12.0

- Implemented functions `random([min, max])`, `randomInt([min, max])`,
  `pickRandom(array)`. Thanks Sebastien Piquemal (@sebpic).
- Implemented function `distribution(name)`, generating a distribution object
  with functions `random`, `randomInt`, `pickRandom` for different
  distributions. Currently supporting `uniform` and `normal`.
- Changed the behavior of `range` to exclude the upper bound, so `range(1, 4)`
  now returns `[1, 2, 3]` instead of `[1, 2, 3, 4]`.
- Changed the syntax of `range`, which is now `range(start, end [, step])`
  instead of `range(start, [step, ] end)`.
- Changed the behavior of `ones` and `zeros` to geometric dimensions, for
  example `ones(3)` returns a vector with length 3, filled with ones, and
  `ones(3,3)` returns a 2D array with size [3, 3].
- Changed the return type of `ones` and `zeros`: they now return an Array when
  arguments are Numbers or an Array, and returns a Matrix when the argument
  is a Matrix.
- Change matrix index notation in parser from round brackets to square brackets,
  for example `A[0, 0:3]`.
- Removed the feature introduced in v0.10.0 to automatically convert a complex
  value with an imaginary part equal to zero to a number.
- Fixed zeros being formatted as null. Thanks @TimKraft.


## 2013-07-23, version 0.11.1

- Fixed missing development dependency


## 2013-07-23, version 0.11.0

- Changed math.js from one-based to zero-based indexes.
  - Getting and setting matrix subset is now zero-based.
  - The dimension argument in function `concat` is now zero-based.
- Improvements in the string output of function help.
- Added constants `true` and `false`.
- Added constructor function `boolean`.
- Fixed function `select` not accepting `0` as input.
  Thanks Elijah Manor (@elijahmanor).
- Parser now supports multiple unary minus operators after each other.
- Fixed not accepting empty matrices like `[[], []]`.
- Some fixes in the end user documentation.


## 2013-07-08, version 0.10.0

- For complex calculations, all functions now automatically replace results
  having an imaginary part of zero with a Number. (`2i * 2i` now returns a
  Number `-4` instead of a Complex `-4 + 0i`).
- Implemented support for injecting custom node handlers in the parser. Can be
  used for example to implement a node handler for plotting a graph.
- Implemented end user documentation and a new `help` function.
- Functions `size` and `squeeze` now return a Matrix instead of an Array as
  output on Matrix input.
- Added a constant tau (2 * pi). Thanks Zak Zibrat (@palimpsests).
- Renamed function `unaryminus` to `unary`.
- Fixed a bug in determining node dependencies in function assignments.


## 2013-06-14, version 0.9.1

- Implemented element-wise functions and operators: `emultiply` (`x .* y`),
  `edivide` (`x ./ y`), `epow` (`x .^ y`).
- Added constants `Infinity` and `NaN`.
- Removed support for Workspace to keep the library focused on its core task.
- Fixed a bug in the Complex constructor, not accepting NaN values.
- Fixed division by zero in case of pure complex values.
- Fixed a bug in function multiply multiplying a pure complex value with
  Infinity.


## 2013-05-29, version 0.9.0

- Implemented function `math.parse(expr [,scope])`. Optional parameter scope can
  be a plain JavaScript Object containing variables.
- Extended function `math.expr(expr [, scope])` with an additional parameter
  `scope`, similar to `parse`. Example: `math.eval('x^a', {x:3, a:2});`.
- Implemented function `subset`, to get or set a subset from a matrix, string,
  or other data types.
- Implemented construction functions number and string (mainly useful inside
  the parser).
- Improved function `det`. Thanks Bryan Cuccioli (@bcuccioli).
- Moved the parse code from prototype math.expr.Parser to function math.parse,
  simplified Parser a little bit.
- Strongly simplified the code of Scope and Workspace.
- Fixed function mod for negative numerators, and added error messages in case
  of wrong input.


## 2013-05-18, version 0.8.2

- Extended the import function and some other minor improvements.
- Fixed a bug in merging one dimensional vectors into a matrix.
- Fixed a bug in function subtract, when subtracting a complex number from a
  real number.


## 2013-05-10, version 0.8.1

- Fixed an npm warning when installing mathjs globally.


## 2013-05-10, version 0.8.0

- Implemented a command line interface. When math.js is installed globally via
  npm, the application is available on your system as 'mathjs'.
- Implemented `end` keyword for index operator, and added support for implicit
  start and end (expressions like `a(2,:)` and `b(2:end,3:end-1)` are supported
  now).
- Function math.eval is more flexible now: it supports variables and multi-line
  expressions.
- Removed the read-only option from Parser and Scope.
- Fixed non-working unequal operator != in the parser.
- Fixed a bug in resizing matrices when replacing a subset.
- Fixed a bug in updating a subset of a non-existing variable.
- Minor bug fixes.


## 2013-05-04, version 0.7.2

- Fixed method unequal, which was checking for equality instead of inequality.
  Thanks @FJS2.


## 2013-04-27, version 0.7.1

- Improvements in the parser:
  - Added support for chained arguments.
  - Added support for chained variable assignments.
  - Added a function remove(name) to remove a variable from the parsers scope.
  - Renamed nodes for more consistency and to resolve naming conflicts.
  - Improved stringification of an expression tree.
  - Some simplifications in the code.
  - Minor bug fixes.
- Fixed a bug in the parser, returning NaN instead of throwing an error for a
  number with multiple decimal separators like `2.3.4`.
- Fixed a bug in Workspace.insertAfter.
- Fixed: math.js now works on IE 6-8 too.


## 2013-04-20, version 0.7.0

- Implemented method `math.eval`, which uses a readonly parser to evaluate
  expressions.
- Implemented method `xgcd` (extended eucledian algorithm). Thanks Bart Kiers
  (@bkiers).
- Improved math.format, which now rounds values to a maximum number of digits
  instead of decimals (default is 5 digits, for example `math.format(math.pi)`
  returns `3.1416`).
- Added examples.
- Changed methods square and cube to evaluate matrices element wise (consistent
  with all other methods).
- Changed second parameter of method import to an object with options.
- Fixed method math.typeof on IE.
- Minor bug fixes and improvements.


## 2013-04-13, version 0.6.0

- Implemented chained operations via method math.select(). For example
  `math.select(3).add(4).subtract(2).done()` will return `5`.
- Implemented methods gcd and lcm.
- Implemented method `Unit.in(unit)`, which creates a clone of the unit with a
  fixed representation. For example `math.unit('5.08 cm').in('inch')` will
  return a unit which string representation always is in inch, thus `2 inch`.
  `Unit.in(unit)` is the same as method `math.in(x, unit)`.
- Implemented `Unit.toNumber(unit)`, which returns the value of the unit when
  represented with given unit. For example
  `math.unit('5.08 cm').toNumber('inch')` returns the number `2`, as the
  representation of the unit in inches has 2 as value.
- Improved: method `math.in(x, unit)` now supports a string as second parameter,
  for example `math.in(math.unit('5.08 cm'), 'inch')`.
- Split the end user documentation of the parser functions from the source
  files.
- Removed function help and the built-in documentation from the core library.
- Fixed constant i being defined as -1i instead of 1i.
- Minor bug fixes.


## 2013-04-06, version 0.5.0

- Implemented data types Matrix and Range.
- Implemented matrix methods clone, concat, det, diag, eye, inv, ones, size,
  squeeze, transpose, zeros.
- Implemented range operator `:`, and transpose operator `'` in parser.
- Changed: created construction methods for easy object creation for all data
  types and for the parser. For example, a complex value is now created
  with `math.complex(2, 3)` instead of `new math.Complex(2, 3)`, and a parser
  is now created with `math.parser()` instead of `new math.parser.Parser()`.
- Changed: moved all data types under the namespace math.type, and moved the
  Parser, Workspace, etc. under the namespace math.expr.
- Changed: changed operator precedence of the power operator:
  - it is now right associative instead of left associative like most scripting
    languages. So `2^3^4` is now calculated as `2^(3^4)`.
  - it has now higher precedence than unary minus most languages, thus `-3^2` is
    now calculated as `-(3^2)`.
- Changed: renamed the parsers method 'put' into 'set'.
- Fixed: method 'in' did not check for units to have the same base.


## 2013-03-16, version 0.4.0

- Implemented Array support for all methods.
- Implemented Array support in the Parser.
- Implemented method format.
- Implemented parser for units, math.Unit.parse(str).
- Improved parser for complex values math.Complex.parse(str);
- Improved method help: it now evaluates the examples.
- Fixed: a scoping issue with the Parser when defining functions.
- Fixed: method 'typeof' was not working well with minified and mangled code.
- Fixed: errors in determining the best prefix for a unit.


## 2013-03-09, version 0.3.0

- Implemented Workspace
- Implemented methods cot, csc, sec.
- Implemented Array support for methods with one parameter.


## 2013-02-25, version 0.2.0

- Parser, Scope, and expression tree with Nodes implemented.
- Implemented method import which makes it easy to extend math.js.
- Implemented methods arg, conj, cube, equal, factorial, im, largereq,
  log(x, base), log10, mod, re, sign, smallereq, square, unequal.


## 2013-02-18, version 0.1.0

- Reached full compatibility with Javascripts built-in Math library.
- More functions implemented.
- Some bugfixes.


## 2013-02-16, version 0.0.2

- All constants of Math implemented, plus the imaginary unit i.
- Data types Complex and Unit implemented.
- First set of functions implemented.


## 2013-02-15, version 0.0.1

- First publish of the mathjs package. (package is still empty)<|MERGE_RESOLUTION|>--- conflicted
+++ resolved
@@ -1,7 +1,6 @@
 # History
 
 
-<<<<<<< HEAD
 ## not yet released, version 2.0.0-SNAPSHOT
 
 - String input is now converted to numbers by default for all functions. 
@@ -12,6 +11,7 @@
   linear equations solver (functions `lup` and `lusolve`). Thanks @rjbaucells.
 - Implemented a new configuration option `predictable`, which can be set to
   true in order to ensure predictable function output types.
+- Implemented function `intersect`. Thanks @kv-kunalvyas.
 - Large internal refactoring, allowing to create custom bundles of math.js.
 - Function `typeof` no longer returns lower case names, but now returns lower
   case names for primitives (like `number`, `boolean`, `string`), and 
@@ -25,11 +25,6 @@
 - Function `sum` now returns zero when input is an empty array. Thanks @FSMAxB.
 - The size of Arrays is no longer validated. Matrices will validate this on
   creation.
-=======
-## not yet released, version 1.8.0-SNAPSHOT
-
-- Implemented function `intersect`. Thanks @kv-kunalvyas.
->>>>>>> ea407631
 
 
 ## 2015-05-31, version 1.7.0
