# History

<<<<<<< HEAD
# not yet published, version 8.0.0

!!! BE CAREFUL: BREAKING CHANGES !!!

- You can now use mathjs directly in node.js using ES modules without need for 
  a transpiler (see #1928, #1941, #1962). 
  Automatically loading either commonjs code or ES modules code is improved.
  All generated code is moved under `/lib`: the browser bundle is moved from 
  `/dist` to `/lib/browser`, ES module files are moved to `/lib/esm`, 
  and commonjs files are moved to `/lib/cjs`. Thanks @GreenImp.
- Non-minified bundle `dist/math.js` is no longer provided. Either use the
  minified bundle, or create a bundle yourself.
- Replaced random library `seed-random` with `seedrandom`, see #1955. 
  Thanks @poppinlp.


# not yet published, version 7.3.0
=======
# not yet published, version 7.4.0

- Implemented support for passing a precision in functions `ceil`, `floor`, 
  and `fix`, similar to `round`, see #1967, #1901. Thanks @rnd-debug.
- Implement a clear error message when using `sqrtm` with a matrix having 
  more than two dimensions. Thanks @KonradLinkowski.
- Fixed #1974: function `pickRandom` now allows randomly picking elements 
  from matrices with 2 or more dimensions instead of only from a vector.
  Thanks @KonradLinkowski.


# 2020-09-26, version 7.3.0
>>>>>>> 7854a9b0

- Implemented functions `usolveAll` and `lsolveAll`, see #1916. Thanks @m93a.
- Implemented support for units in functions `std` and `variance`, see #1950. 
  Thanks @rnd-debug.
- Implemented support for binary, octal, and hexadecimal notation in the 
  expression parser, and implemented functions `bin`, `oct`, and `hex` for 
  formatting. Thanks @clnhlzmn.
- Fix #1964: inconsistent calculation of negative dividend modulo for 
  `BigNumber` and `Fraction`. Thanks @ovk.


# 2020-08-24, version 7.2.0

- Implemented new function `diff`, see #1634, #1920. Thanks @Veeloxfire. 
- Implemented support for norm 2 for matrices in function `norm`. 
  Thanks @rnd-debug. 


# 2020-07-13, version 7.1.0

- Implement support for recursion (self-referencing) of typed-functions, 
  new in `typed-function@2.0.0`. This fixes #1885: functions which where 
  extended with a new data type did not always work. Thanks @nickewing.
- Fix #1899: documentation on expression trees still using old namespace 
  `math.expression.node.*` instead of `math.*`.


# 2020-06-24, version 7.0.2

- Fix #1882: have `DenseMatrix.resize` and `SparseMatrix.resize` accept 
  `DenseMatrix` and `SparseMatrix` as inputs too, not only `Array`.
- Fix functions `sum`, `prod`, `min`, and `max` not throwing a conversion error
  when passing a single string, like `sum("abc")`.


# 2020-05-30, version 7.0.1

- Fix #1844: clarify the documentation of function `eigs`. Thanks @Lazersmoke.
- Fix #1855: Fix error in the documentation for `math.nthRoots(x)`.  
- Fix #1856: make the library robust against Object prototype pollution.


# 2020-05-07, version 7.0.0

Breaking changes:

- Improvements in calculation of the `dot` product of complex values. 
  The first argument is now conjugated. See #1761. Thanks @m93a.  
- Dropped official support for Node.js v8 which has reached end of life.
- Removed all deprecation warnings introduced in v6. 
  To upgrade smoothly from v5 to v7 or higher, upgrade to v6 first
  and resolve all deprecation warnings.


# 2020-05-04, version 6.6.5

- Fix #1834: value `Infinity` cannot be serialized and deserialized. 
  This is solved now with a new `math.replacer` function used as 
  `JSON.stringify(value, math.replacer)`.
- Fix #1842: value `Infinity` not turned into the latex symbol `\\infty`.


# 2020-04-15, version 6.6.4

- Fix published files containing Windows line endings (CRLF instead of LF).  


# 2020-04-10, version 6.6.3

- Fix #1813: bug in engineering notation for numbers of function `format`,
  sometimes resulting in needless trailing zeros.
- Fix #1808: methods `.toNumber()` and `.toNumeric()` not working on a 
  unitless unit.
- Fix #1645: not being able to use named operators `mod`, `and`, `not`, `or`,
  `xor`, `to`, `in` as object keys. Thanks @Veeloxfire.
- Fix `eigs` not using `config.epsilon`.


# 2020-03-29, version 6.6.2

- Fix #1789: Function `eigs` not calculating with BigNumber precision 
  when input contains BigNumbers.
- Run the build script during npm `prepare`, so you can use the library
  directly when installing directly from git. See #1751. Thanks @cinderblock.


# 2020-02-26, version 6.6.1

- Fix #1725: simplify `a/(b/c)`. Thanks @dbramwell.
- Fix examples in documentation of `row` and `column`.


# 2020-02-01, version 6.6.0

- Implemented function `eigs`, see #1705, #542 #1175. Thanks @arkajitmandal.
- Fixed #1727: validate matrix size when creating a `DenseMatrix` using
  `fromJSON`.
- Fixed `DenseMatrix.map` copying the size and datatype from the original
  matrix instead of checking the returned dimensions and type of the callback.
- Add a caret to dependencies (like) `^1.2.3`) to allow downstream updates
  without having to await a new release of mathjs.


# 2020-01-08, version 6.5.0

- Implemented `baseName` option for `createUnit`, see #1707.
  Thanks @ericman314.


# 2020-01-06, version 6.4.0

- Extended function `dimension` with support for n-dimensional points.
  Thanks @Veeloxfire.


# 2019-12-31, version 6.3.0

- Improved performance of `factorial` for `BigNumber` up to a factor two,
  see #1687. Thanks @kmdrGroch.


# 2019-11-20, version 6.2.5

- Fixed `IndexNode` using a hardcoded, one-based implementation of `index`,
  making it impossible to instantiate a zero-based version of the expression
  parser. See #782.


# 2019-11-20, version 6.2.4

- Fixed #1669: function 'qr' threw an error if the pivot was zero,
  thanks @kevinkelleher12 and @harrysarson.
- Resolves #942: remove misleading assert in 'qr'. Thanks @harrysarson.
- Work around a bug in complex.js where `sign(0)` returns complex NaN.
  Thanks @harrysarson.


# 2019-10-06, version 6.2.3

- Fixed #1640: function `mean` not working for units. Thanks @clintonc.
- Fixed #1639: function `min` listed twice in the "See also" section of the
  embedded docs of function `std`.
- Improved performance of `isPrime`, see #1641. Thanks @arguiot.


# 2019-09-23, version 6.2.2

- Fixed methods `map` and `clone` not copying the `dotNotation` property of
  `IndexNode`. Thanks @rianmcguire.
- Fixed a typo in the documentation of `toHTML`. Thanks @maytanthegeek.
- Fixed #1615: error in the docs of `isNumeric`.
- Fixed #1628: Cannot call methods on empty strings or numbers with value `0`.


# 2019-08-31, version 6.2.1

- Fixed #1606: function `format` not working for expressions.


# 2019-08-28, version 6.2.0

- Improved performance of `combinationsWithRep`. Thanks @waseemyusuf.
- Add unit aliases `bit` and `byte`.
- Fix docs referring to `bit` and `byte` instead of `bits` and `bytes`.
- Updated dependency `typed-function@1.1.1`.


# 2019-08-17, version 6.1.0

- Implemented function `combinationsWithRep` (see #1329). Thanks @waseemyusuf.


# 2019-08-05, version 6.0.4

- Fixed #1554, #1565: ES Modules where not transpiled to ES5, giving issues on
  old browsers. Thanks @mockdeep for helping to find a solution.


# 2019-07-07, version 6.0.3

- Add `unpkg` and `jsdelivr` fields in package.json pointing to UMD build.
  Thanks @tmcw.
- Fix #1550: nested user defined function not receiving variables of an
  outer user defined function.


# 2019-06-11, version 6.0.2

- Fix not being able to set configuration after disabling function `import`
  (regression since v6.0.0).


# 2019-06-09, version 6.0.1

- Fix function reference not published in npm library.
- Fix function `evaluate` and `parse` missing in generated docs.


# 2019-06-08, version 6.0.0

!!! BE CAREFUL: BREAKING CHANGES !!!

### Most notable changes

1.  Full support for **ES modules**. Support for tree-shaking out of the box.

    Load all functions:

    ```js
    import * as math from 'mathjs'
    ```

    Use a few functions:

    ```js
    import { add, multiply } from 'mathjs'
    ```

    Load all functions with custom configuration:

    ```js
    import { create, all } from 'mathjs'
    const config = { number: 'BigNumber' }
    const math = create(all, config)
    ```

    Load a few functions with custom configuration:

    ```js
    import { create, addDependencies, multiplyDependencies } from 'mathjs'
    const config = { number: 'BigNumber' }
    const { add, multiply } = create({
      addDependencies,
      multiplyDependencies
    }, config)
    ```

2.  Support for **lightweight, number-only** implementations of all functions:

    ```
    import { add, multiply } from 'mathjs/number'
    ```

3.  New **dependency injection** solution used under the hood.


### Breaking changes

- Node 6 is no longer supported.

- Functions `config` and `import` are not available anymore in the global
  context:

  ```js
  // v5
  import * as mathjs from 'mathjs'
  mathjs.config(...) // error in v6.0.0
  mathjs.import(...) // error in v6.0.0
  ```

  Instead, create your own mathjs instance and pass config and imports
  there:

  ```js
  // v6
  import { create, all } from 'mathjs'
  const config = { number: 'BigNumber' }
  const mathjs = create(all, config)
  mathjs.import(...)
  ```

- Renamed function `typeof` to `typeOf`, `var` to `variance`,
  and `eval` to `evaluate`. (the old function names are reserved keywords
  which can not be used as a variable name).
- Deprecated the `Matrix.storage` function. Use `math.matrix` instead to create
  a matrix.
- Deprecated function `math.expression.parse`, use `math.parse` instead.
  Was used before for example to customize supported characters by replacing
  `math.parse.isAlpha`.
- Moved all classes like `math.type.Unit` and `math.expression.Parser` to
  `math.Unit` and `math.Parser` respectively.
- Fixed #1428: transform iterating over replaced nodes. New behavior
  is that it stops iterating when a node is replaced.
- Dropped support for renaming factory functions when importing them.
- Dropped fake BigNumber support of function `erf`.
- Removed all index.js files used to load specific functions instead of all, like:

  ```
  // v5
  // ... set up empty instance of mathjs, then load a set of functions:
  math.import(require('mathjs/lib/function/arithmetic'))
  ```

  Individual functions are now loaded simply like:

  ```js
  // v6
  import { add, multiply } from 'mathjs'
  ```

  To set a specific configuration on the functions:

  ```js
  // v6
  import { create, addDependencies, multiplyDependencies } from 'mathjs'
  const config = { number: 'BigNumber' }
  const math = create({ addDependencies, multiplyDependencies }, config)
  ```

  See example `advanced/custom_loading.js`.

- Updated the values of all physical units to their latest official values.
  See #1529. Thanks @ericman314.

### Non breaking changes

- Implemented units `t`, `tonne`, `bel`, `decibel`, `dB`, and prefixes
  for `candela`. Thanks @mcvladthegoat.
- Fixed `epsilon` setting being applied globally to Complex numbers.
- Fix `math.simplify('add(2, 3)')` throwing an error.
- Fix #1530: number formatting first applied `lowerExp` and `upperExp`
  and after that rounded the value instead of the other way around.
- Fix #1473: remove `'use strict'` in every file, not needed anymore.


# 2019-05-18, version 5.10.3

- Fixed dependency `del` being a dependency instead of devDependency.


# 2019-05-18, version 5.10.2

- Fix #1515, #1516, #1517: broken package due to a naming conflict in
  the build folder of a util file `typeOf.js` and `typeof.js`.
  Solved by properly cleaning all build folders before building.


# 2019-05-17, version 5.10.1

- Fix #1512: format using notation `engineering` can give wrong results
  when the value has less significant digits than the number of digits in
  the output.


# 2019-05-08, version 5.10.0

- Fix `lib/header.js` not having filled in date and version. Thanks @kevjin.
- Upgraded dependency `decimal.js@10.2.0`, fixing an issue on node.js 12.


# 2019-04-08, version 5.9.0

- Implemented functions `row` and `column` (see #1413). Thanks @SzechuanSage.
- Fixed #1459: `engineering` notation of function `format` not available
  for `BigNumber`.
- Fixed #1465: `node.toHTML()` not correct for unary operators like
  `factorial`.


# 2019-03-20, version 5.8.0

- Implemented new function `apply`. Thanks @bnlcas.
- Implemented passing an optional `dimension` argument to `std` and `var`.
  Thanks @bnlcas.


# 2019-03-10, version 5.7.0

- Implemented support for `pow()` in `derivative`. Thanks @sam-19.
- Gracefully handle round-off errors in fix, ceil, floor, and range
  (Fixes #1429, see also #1434, #1432). Thanks @ericman314.


# 2019-03-02, version 5.6.0

- Upgrade decimal.js to v10.1.1 (#1421).
- Fixed #1418: missing whitespace when stringifying an expression
  containing "not".


# 2019-02-20, version 5.5.0

- Fixed #1401: methods `map` and `forEach` of `SparseMatrix` not working
  correctly when indexes are unordered.
- Fixed #1404: inconsistent rounding of negative numbers.
- Upgrade tiny-emitter to v2.1.0 (#1397).


# 2019-01-25, version 5.4.2

- Fixed `math.format` not working for BigNumbers with a precision above
  1025 digits (see #1385). Thanks @ericman314.
- Fixed incorrect LaTeX output of `RelationalNode`. Thanks @rianmcguire.
- Fixed a bug the methods `map`, `forEach`, `traverse`, and `transform`
  of `FunctionNode`.


# 2019-01-10, version 5.4.1

- Fix #1378: negative bignumbers not formatted correctly.
- Upgrade fraction.js to version 4.0.12 (#1369).


# 2018-12-09, version 5.4.0

- Extended sum.js to accept a dimension input to calculate the sum over a
  specific axis. Thanks @bnlcas.
- Fix #1328: objects can't be written multi-line. Thanks @GHolk.
- Remove side effects caused by `Unit.format` and `Unit.toString`,
  making changes to the unit on execution. Thanks @ericman314.


# 2018-12-03, version 5.3.1

- Fixed #1336: Unit.toSI() returning units with prefix like `mm` instead
  of `m`. Thanks @ericman314.


# 2018-11-29, version 5.3.0

- Implemented function `hasNumericValue`. Thanks @Sathish-kumar-Subramani.
- Fix #1326: non-ascii character in print.js.
- Fix #1337: `math.format` not working correctly with `{ precision: 0 }`.
  Thanks @dkenul.


# 2018-10-30, version 5.2.3

- Fixed #1293: non-unicode characters in `escape-latex` giving issues in some
  specific cases. Thanks @dangmai.
- Fixed incorrect LaTeX output of function `bitNot`, see #1299. Thanks @FSMaxB.
- Fixed #1304: function `pow` not supporting inputs `pow(Unit, BigNumber)`.
- Upgraded dependencies (`escape-latex@1.2.0`)


# 2018-10-23, version 5.2.2

- Fixed #1286: Fixed unit base recognition and formatting for
  user-defined units. Thanks @ericman314.


# 2018-10-18, version 5.2.1

- Fixed unit `rod` being defined as `5.02921` instead of `5.0292`.
  Thanks @ericman314.
- Upgraded dependencies (`fraction.js@4.0.10`)
- Upgraded devDependencies (`@babel/core@7.1.2`, `nyc@13.1.0`,
  `webpack@4.21.0`).


# 2018-10-05, version 5.2.0

- Implemented support for chained conditionals like `10 < x <= 50`.
  Thanks @ericman314.
- Add an example showing a proof of concept of using `BigInt` in mathjs.
- Fixed #1269: Bugfix for BigNumber divided by unit. Thanks @ericman314.
- Fixed #1240: allow units having just a value and no unit.
  Thanks @ericman314.


## 2018-09-09, version 5.1.2

- Fixed a typo in the docs of `parse`. Thanks @mathiasvr.
- Fixed #1222: a typo in the docs of `subset`.
- Fixed #1236: `quantileSeq` has inconsistent return.
- Fixed #1237: norm sometimes returning a complex number instead of
  number.
- Upgraded dependencies (`fraction.js@4.0.9`)
- Upgraded devDependencies (`babel@7`, `karma-webpack@3.0.4`,
  `nyc@13.0.1`, `standard@12.0.0`, `uglify-js@3.4.9`, `webpack@4.17.2`)


## 2018-08-21, version 5.1.1

- Function `isNumeric` now recognizes more types.
- Fixed #1214: functions `sqrt`, `max`, `min`, `var`, `std`, `mode`, `mad`,
  `median`, and `partitionSelect` not neatly handling `NaN` inputs. In some
  cases (`median`, `mad`, and `partitionSelect`) this resulted in an infinite
  loop.
- Upgraded dependencies (`escape-latex@1.1.1`)
- Upgraded devDependencies (`webpack@4.17.0`)


## 2018-08-12, version 5.1.0

- Implemented support for strings enclosed in single quotes.
  Thanks @jean-emmanuel.
- Implemented function `getMatrixDataType`. Thanks @JasonShin.
- Implemented new `options` argument in `simplify`. Thanks @paulobuchsbaum.
- Bug fixes in `rationalize`, see #1173. Thanks @paulobuchsbaum.


## 2018-07-22, version 5.0.4

- Strongly improved the performance of functions `factorial` for numbers.
  This improves performance of functions `gamma`, `permutation`, and
  `combination` too. See #1170. Thanks @honeybar.
- Strongly improved the performance of function `reshape`, thanks to a
  friend of @honeybar.


## 2018-07-14, version 5.0.3

- Fixed many functions (for example `add` and `subtract`) not working
  with matrices having a `datatype` defined.
- Fixed #1147: bug in `format` with `engineering` notation in outputting
  the correct number of significant figures. Thanks @ericman314.
- Fixed #1162: transform functions not being cleaned up when overriding
  it by importing a factory function with the same name.
- Fixed broken links in the documentation. Thanks @stropitek.
- Refactored the code of `parse` into a functional approach.
  Thanks @harrysarson.
- Changed `decimal.js` import to ES6. Thanks @weinshel.


## 2018-07-07, version 5.0.2

- Fixed #1136: rocket trajectory example broken (since v4.0.0).
- Fixed #1137: `simplify` unnecessarily replacing implicit multiplication with
  explicit multiplication.
- Fixed #1146: `rationalize` throwing exceptions for some input with decimals.
  Thanks @maruta.
- Fixed #1088: function arguments not being passed to `rawArgs` functions.
- Fixed advanced example `add_new_datatypes`.
- Fixed mathjs core constants not working without complex numbers.
  Thanks @ChristopherChudzicki.
- Fixed a broken link in the documentation on units. Thanks @stropitek.
- Upgraded dependencies (`typed-function@1.0.4`, `complex.js@2.0.11`).
- Upgraded devDependencies (`babel-loader@7.1.5 `, `uglify-js@3.4.3`,
  `expr-eval@1.2.2`, `webpack@4.15.1`).


## 2018-07-01, version 5.0.1

- Improved error messaging when converting units. Thanks @gap777.
- Upgraded devDependencies (`kerma`, `uglify-js`, `webpack`).


## 2018-06-16, version 5.0.0

!!! BE CAREFUL: BREAKING CHANGES !!!

- Implemented complex conjugate transpose `math.ctranspose`. See #1097.
  Thanks @jackschmidt.
- Changed the behavior of `A'` (transpose) in the expression parser to
  calculate the complex conjugate transpose. See #1097. Thanks @jackschmidt.
- Added support for `complex({abs: 1, arg: 1})`, and improved the docs on
  complex numbers. Thanks @ssaket.
- Renamed `eye` to `identity`, see #1054.
- Math.js code can now contain ES6. The ES6 source code is moved from `lib`
  to `src`, and `lib` now contains the compiled ES5 code.
- Upgraded dependencies:
  - `decimal.js` from `9.0.1` to `10.0.1`
  - Upgraded dev dependencies
- Changed code style to https://standardjs.com/, run linter on `npm test`.
  See #1110.
- Dropped support for bower. Use npm or an other package manages instead.
- Dropped support for (non-primitive) instances of `Number`, `Boolean`, and
  `String` from functions `clone` and `typeof`.
- Dropped official support for IE9 (probably still works, but it's not tested).
- Fixed #851: More consistent behavior of sqrt, nthRoot, and pow.
  Thanks @dakotablair.
- Fixed #1103: Calling `toTex` on node that contains `derivative` causing
  an exception. Thanks @joelhoover.


## 2018-06-02, version 4.4.2

- Drastically improved the performance of `det`. Thanks @ericman314.
- Fixed #1065, #1121: Fixed wrong documentation of function
  `compareNatural` and clarified the behavior for strings.
- Fixed #1122 a regression in function `inv` (since `v4.4.1`).
  Thanks @ericman314.


## 2018-05-29, version 4.4.1

- Fixed #1109: a bug in `inv` when dealing with values close to zero.
  Thanks @ericman314.


## 2018-05-28, version 4.4.0

- Implemented functions `equalText` and `compareText`. See #1085.


## 2018-05-21, version 4.3.0

- Implemented matrix exponential `math.expm`. Thanks @ericman314.
- Fixed #1101: math.js bundle not working when loading in a WebWorker.
- Upgraded dependencies
  - `complex.js` from `v2.0.2` to `v2.0.10`.
  - `fraction.js` from `v4.0.4` to `v4.0.8`.
- Upgraded devDependencies (`mocha`, `uglify-js`, `webpack`).


## 2018-05-05, version 4.2.2

- Fixed calculating the Frobenius norm of complex matrices correctly,
  see #1098. Thanks @jackschmidt.
- Fixed #1076: cannot use mathjs in React VR by updating to
  `escape-latex@1.0.3`.


## 2018-05-02, version 4.2.1

- Fixed `dist/math.js` being minified.


## 2018-05-02, version 4.2.0

- Implemented function `math.sqrtm`. Thanks @ferrolho.
- Implemented functions `math.log2`, `math.log1p`, and `math.expm1`.
  Thanks @BigFav and @harrysarson.
- Fixed some unit tests broken on nodejs v10.
- Upgraded development dependencies.
- Dropped integration testing on nodejs v4.


## 2018-04-18, version 4.1.2

- Fixed #1082: implemented support for unit plurals `decades`, `centuries`,
  and `millennia`.
- Fixed #1083: units `decade` and `watt` having a wrong name when stringifying.
  Thanks @ericman314.


## 2018-04-11, version 4.1.1

- Fixed #1063: derivative not working when resolving a variable with unary
  minus like `math.derivative('-x', 'x')`.


## 2018-04-08, version 4.1.0

- Extended function `math.print` with support for arrays and matrices.
  Thanks @jean-emmanuel.
- Fixed #1077: Serialization/deserialization to JSON with reviver not being
  supported by nodes.
- Fixed #1016: Extended `math.typeof` with support for `ResultSet` and nodes
  like `SymbolNode`.
- Fixed #1072: Added support for long and short prefixes for the unit `bar`
  (i.e. `millibar` and `mbar`).


## 2018-03-17, version 4.0.1

- Fixed #1062: mathjs not working on ES5 browsers like IE11 and Safari 9.3.
- Fixed #1061: `math.unit` not accepting input like `1/s`.


## 2018-02-25, version 4.0.0

!!! BE CAREFUL: BREAKING CHANGES !!!

Breaking changes (see also #682):

- **New expression compiler**

    The compiler of the expression parser is replaced with one that doesn't use
    `eval` internally. See #1019. This means:

    - a slightly improved performance on most browsers.
    - less risk of security exploits.
    - the code of the new compiler is easier to understand, maintain, and debug.

    Breaking change here: When using custom nodes in the expression parser,
    the syntax of `_compile` has changed. This is an undocumented feature though.

- **Parsed expressions**

    - The class `ConstantNode` is changed such that it just holds a value
      instead of holding a stringified value and it's type.
      `ConstantNode(valueStr, valueType`) is now `ConstantNode(value)`
      Stringification uses `math.format`, which may result in differently
      formatted numeric output.

    - The constants `true`, `false`, `null`, `undefined`, `NaN`, `Infinity`,
      and `uninitialized` are now parsed as ConstantNodes instead of
      SymbolNodes in the expression parser. See #833.

- **Implicit multiplication**

    - Changed the behavior of implicit multiplication to have higher
      precedence than explicit multiplication and division, except in
      a number of specific cases. This gives a more natural behavior
      for implicit multiplications. For example `24h / 6h` now returns `4`,
      whilst `1/2 kg` evaluates to `0.5 kg`. Thanks @ericman314. See: #792.
      Detailed documentation: https://github.com/josdejong/mathjs/blob/v4/docs/expressions/syntax.md#implicit-multiplication.

    - Immediately invoking a function returned by a function like `partialAdd(2)(3)`
      is no longer supported, instead these expressions are evaluated as
      an implicit multiplication `partialAdd(2) * (3)`. See #1035.

- **String formatting**

    - In function `math.format`, the options `{exponential: {lower: number, upper: number}}`
      (where `lower` and `upper` are values) are replaced with `{lowerExp: number, upperExp: number}`
      (where `lowerExp` and `upperExp` are exponents). See #676. For example:
      ```js
      math.format(2000, {exponential: {lower: 1e-2, upper: 1e2}})
      ```
      is now:
      ```js
      math.format(2000, {lowerExp: -2, upperExp: 2})
      ```

    - In function `math.format`, the option `notation: 'fixed'` no longer rounds to
      zero digits  when no precision is specified: it leaves the digits as is.
      See #676.

- **String comparison**

    Changed the behavior of relational functions (`compare`, `equal`,
    `equalScalar`, `larger`, `largerEq`, `smaller`, `smallerEq`, `unequal`)
    to compare strings by their numeric value they contain instead of
    alphabetically. This also impacts functions `deepEqual`, `sort`, `min`,
    `max`, `median`, and `partitionSelect`. Use `compareNatural` if you
    need to sort an array with text. See #680.

- **Angle units**

    Changed `rad`, `deg`, and `grad` to have short prefixes,
    and introduced `radian`, `degree`, and `gradian` and their plurals
    having long prefixes. See #749.

- **Null**

    - `null` is no longer implicitly casted to a number `0`, so input like
      `math.add(2, null)` is no longer supported. See #830, #353.

    - Dropped constant `uninitialized`, which was used to initialize
      leave new entries undefined when resizing a matrix is removed.
      Use `undefined` instead to indicate entries that are not explicitly
      set. See #833.

- **New typed-function library**

    - The `typed-function` library used to check the input types
      of functions is completely rewritten and doesn't use `eval` under
      the hood anymore. This means a reduced security risk, and easier
      to debug code. The API is the same, but error messages may differ
      a bit. Performance is comparable but may differ in specific
      use cases and browsers.

Non breaking changes:

- Thanks to the new expression compiler and `typed-function` implementation,
  mathjs doesn't use JavaScript's `eval` anymore under the hood.
  This allows using mathjs in environments with security restrictions.
  See #401.
- Implemented additional methods `isUnary()` and `isBinary()` on
  `OperatorNode`. See #1025.
- Improved error messages for statistical functions.
- Upgraded devDependencies.
- Fixed #1014: `derivative` silently dropping additional arguments
  from operator nodes with more than two arguments.


## 2018-02-07, version 3.20.2

- Upgraded to `typed-function@0.10.7` (bug-fix release).
- Fixed option `implicit` not being copied from an `OperatorNode`
  when applying function `map`. Thanks @HarrySarson.
- Fixed #995: spaces and underscores not property being escaped
  in `toTex()`. Thanks @FSMaxB.


## 2018-01-17, version 3.20.1

- Fixed #1018: `simplifyCore` failing in some cases with parentheses.
  Thanks @firepick1.


## 2018-01-14, version 3.20.0

- Implement support for 3 or more arguments for operators `+` and `*` in
  `derivative`. Thanks @HarrySarson. See #1002.
- Fixed `simplify` evalution of `simplify` of functions with more than two
  arguments wrongly: `simplify('f(x, y, z)') evaluated to `f(f(x, y), z)`
  instead of `f(x, y, z)`. Thanks @joelhoover.
- Fixed `simplify` throwing an error in some cases when simplifying unknown
  functions, for example `simplify('f(4)')`. Thanks @joelhoover.
- Fixed #1013: `simplify` wrongly simplifing some expressions containing unary
  minus, like `0 - -x`. Thanks @joelhoover.
- Fixed an error in an example in the documentation of `xor`. Thanks @denisx.


## 2018-01-06, version 3.19.0

- Extended functions `distance` and `intersect` with support for BigNumbers.
  Thanks @ovk.
- Improvements in function `simplify`: added a rule that allows combining
  of like terms in embedded quantities. Thanks @joelhoover.


## 2017-12-28, version 3.18.1

- Fixed #998: An issue with simplifying an expression containing a subtraction.
  Thanks @firepick1.


## 2017-12-16, version 3.18.0

- Implemented function `rationalize`. Thanks @paulobuchsbaum.
- Upgraded dependencies:
  ```
  decimal.js    7.2.3  →  9.0.1 (no breaking changes affecting mathjs)
  fraction.js   4.0.2  →  4.0.4
  tiny-emitter  2.0.0  →  2.0.2
  ```
- Upgraded dev dependencies.
- Fixed #975: a wrong example in the docs of lusolve.
- Fixed #983: `pickRandom` returning an array instead of single value
  when input was an array with just one value. Clarified docs.
- Fixed #969: preven issues with yarn autoclean by renaming an
  interally used folder "docs" to "embeddedDocs".


## 2017-11-18, version 3.17.0

- Improved `simplify` for nested exponentiations. Thanks @IvanVergiliev.
- Fixed a security issue in `typed-function` allowing arbitrary code execution
  in the JavaScript engine by creating a typed function with JavaScript code
  in the name. Thanks Masato Kinugawa.
- Fixed a security issue where forbidden properties like constructor could be
  replaced by using unicode characters when creating an object. No known exploit,
  but could possibly allow arbitrary code execution. Thanks Masato Kinugawa.


## 2017-10-18, version 3.16.5

- Fixed #954: Functions `add` and `multiply` not working when
  passing three or more arrays or matrices.


## 2017-10-01, version 3.16.4

- Fixed #948, #949: function `simplify` returning wrong results or
  running into an infinite recursive loop. Thanks @ericman314.
- Fixed many small issues in the embedded docs.  Thanks @Schnark.


## 2017-08-28, version 3.16.3

- Fixed #934: Wrong simplification of unary minus. Thanks @firepick1.
- Fixed #933: function `simplify` reordering operations. Thanks @firepick1.
- Fixed #930: function `isNaN` returning wrong result for complex
  numbers having just one of their parts (re/im) being `NaN`.
- Fixed #929: `FibonacciHeap.isEmpty` returning wrong result.


## 2017-08-20, version 3.16.2

- Fixed #924: a regression in `simplify` not accepting the signature
  `simplify(expr, rules, scope)` anymore. Thanks @firepick1.
- Fixed missing parenthesis when stringifying expressions containing
  implicit multiplications (see #922). Thanks @FSMaxB.


## 2017-08-12, version 3.16.1

- For security reasons, type checking is now done in a more strict
  way using functions like `isComplex(x)` instead of duck type checking
  like `x && x.isComplex === true`.
- Fixed #915: No access to property "name".
- Fixed #901: Simplify units when calling `unit.toNumeric()`.
  Thanks @AlexanderBeyn.
- Fixed `toString` of a parsed expression tree containing an
  immediately invoked function assignment not being wrapped in
  parenthesis (for example `(f(x) = x^2)(4)`).


## 2017-08-06, version 3.16.0

- Significant performance improvements in `math.simplify`.
  Thanks @firepick1.
- Improved API for `math.simplify`, optionally pass a scope with
  variables which are resolved, see #907. Thanks @firepick1.
- Fixed #912: math.js didn't work on IE10 anymore (regression
  since 3.15.0).


## 2017-07-29, version 3.15.0

- Added support for the dollar character `$` in symbol names (see #895).
- Allow objects with prototypes as scope again in the expression parser,
  this was disabled for security reasons some time ago. See #888, #899.
  Thanks @ThomasBrierley.
- Fixed #846: Issues in the functions `map`, `forEach`, and `filter`
  when used in the expression parser:
  - Not being able to use a function assignment as inline expression
    for the callback function.
  - Not being able to pass an inline expression as callback for `map`
    and `forEach`.
  - Index and original array/matrix not passed in `map` and `filter`.


## 2017-07-05, version 3.14.2

- Upgraded to `fraction.js@4.0.2`
- Fixed #891 using BigNumbers not working in browser environments.


## 2017-06-30, version 3.14.1

- Reverted to `fraction.js@4.0.0`, there is an issue with `4.0.1`
  in the browser.


## 2017-06-30, version 3.14.0

- Implemented set methods `setCartesian`, `setDifference`,
  `setDistinct`, `setIntersect`, `setIsSubset`, `setPowerset`,
  `setSize`. Thanks @Nekomajin42.
- Implemented method `toHTML` on nodes. Thanks @Nekomajin42.
- Implemented `compareNatural` and `sort([...], 'natural')`.
- Upgraded dependencies to the latest versions:
  - `complex.js@2.0.4`
  - `decimal.js@7.2.3`
  - `fraction.js@4.0.1`
  - `tiny-emitter@2.0.0`
  - And all devDependencies.
- Fixed #865: `splitUnit` can now deal with round-off errors.
  Thanks @ericman314.
- Fixed #876: incorrect definition for unit `erg`. Thanks @pjhampton.
- More informative error message when using single quotes instead of
  double quotes around a string. Thanks @HarrySarson.


## 2017-05-27, version 3.13.3

- Fixed a bug in function `intersection` of line and plane.
  Thanks @viclai.
- Fixed security vulnerabilities.


## 2017-05-26, version 3.13.2

- Disabled function `chain` inside the expression parser for security
  reasons (it's not needed there anyway).
- Fixed #856: function `subset` not returning non-primitive scalars
  from Arrays correctly. (like `math.eval('arr[1]', {arr: [math.bignumber(2)]})`.
- Fixed #861: physical constants not available in the expression parser.


## 2017-05-12, version 3.13.1

- Fixed creating units with an alias not working within the expression
  parser.
- Fixed security vulnerabilities. Thanks Sam.


## 2017-05-12, version 3.13.0

- Command line application can now evaluate inline expressions
  like `mathjs 1+2`. Thanks @slavaGanzin.
- Function `derivative` now supports `abs`. Thanks @tetslee.
- Function `simplify` now supports BigNumbers. Thanks @tetslee.
- Prevent against endless loops in `simplify`. Thanks @tetslee.
- Fixed #813: function `simplify` converting small numbers to inexact
  Fractions. Thanks @tetslee.
- Fixed #838: Function `simplify` now supports constants like `e`.
  Thanks @tetslee.


## 2017-05-05, version 3.12.3

- Fixed security vulnerabilities. Thanks Dan and Sam.


## 2017-04-30, version 3.12.2

- Added a rocket trajectory optimization example.


## 2017-04-24, version 3.12.1

- Fixed #804
  - Improved handling of powers of `Infinity`. Thanks @HarrySarson.
  - Fixed wrong formatting of complex NaN.
- Fixed security vulnerabilities in the expression parser.
  Thanks Sam and Dan.


## 2017-04-17, version 3.12.0

- Implemented QR decomposition, function `math.qr`. Thanks @HarrySarson.
- Fixed #824: Calling `math.random()` freezes IE and node.js.


## 2017-04-08, version 3.11.5

- More security measures in the expression parser.
  WARNING: the behavior of the expression parser is now more strict,
  some undocumented features may not work any longer.
  - Accessing and assigning properties is now only allowed on plain
    objects, not on classes, arrays, and functions anymore.
  - Accessing methods is restricted to a set of known, safe methods.


## 2017-04-03, version 3.11.4

- Fixed a security vulnerability in the expression parser. Thanks @xfix.


## 2017-04-03, version 3.11.3

- Fixed a security vulnerability in the expression parser. Thanks @xfix.


## 2017-04-03, version 3.11.2

- Fixed a security vulnerability in the expression parser. Thanks @xfix.


## 2017-04-02, version 3.11.1

- Fixed security vulnerabilities in the expression parser.
  Thanks Joe Vennix and @xfix.


## 2017-04-02, version 3.11.0

- Implemented method Unit.toSI() to convert a unit to base SI units.
  Thanks @ericman314.
- Fixed #821, #822: security vulnerabilities in the expression parser.
  Thanks @comex and @xfix.


## 2017-03-31, version 3.10.3

- More security fixes related to the ones fixed in `v3.10.2`.


## 2017-03-31, version 3.10.2

- Fixed a security vulnerability in the expression parser allowing
  execution of arbitrary JavaScript. Thanks @CapacitorSet and @denvit.


## 2017-03-26, version 3.10.1

- Fixed `xgcd` for negative values. Thanks @litmit.
- Fixed #807: function transform of existing functions not being removed when
  overriding such a function.


## 2017-03-05, version 3.10.0

- Implemented function `reshape`. Thanks @patgrasso and @ericman314.
- Implemented configuration option `seedRandom` for deterministic random
  numbers. Thanks @morsecodist.
- Small fixes in the docs. Thanks @HarrySarson.
- Dropped support for component package manager (which became deprecated about
  one and a half year ago).


## 2017-02-22, version 3.9.3

- Fixed #797: issue with production builds of React Native projects.
- Fixed `math.round` not accepting inputs `NaN`, `Infinity`, `-Infinity`.
- Upgraded all dependencies.


## 2017-02-16, version 3.9.2

- Fixed #795: Parse error in case of a multi-line expression with just comments.


## 2017-02-06, version 3.9.1

- Fixed #789: Math.js not supporting conversion of `string` to `BigNumber`,
  `Fraction`, or `Complex` number.
- Fixed #790: Expression parser did not pass function arguments of enclosing
  functions via `scope` to functions having `rawArgs = true`.
- Small fixes in the docs. Thanks @HarrySarson.


## 2017-01-23, version 3.9.0

- Implemented support for algebra: powerful new functions `simplify` and
  `derivative`. Thanks @ericman314, @tetslee, and @BigFav.
- Implemented Kronecker Product `kron`. Thanks @adamisntdead.
- Reverted `FunctionNode` not accepting a string as function name anymore.
- Fixed #765: `FunctionAssignmentNode.toString()` returning a string
  incompatible with the function assignment syntax.


## 2016-12-15, version 3.8.1

- Implemented function `mad` (median absolute deviation). Thanks @ruhleder.
- Fixed #762: expression parser failing to invoke a function returned
  by a function.


## 2016-11-18, version 3.8.0

- Functions `add` and `multiply` now accept more than two arguments. See #739.
- `OperatorNode` now supports more than two arguments. See #739. Thanks @FSMaxB.
- Implemented a method `Node.cloneDeep` for the expression nodes. See #745.
- Fixed a bug in `Node.clone()` not cloning implicit multiplication correctly.
  Thanks @FSMaxB.
- Fixed #737: Improved algorithm determining the best prefix for units.
  It will now retain the original unit like `1 cm` when close enough,
  instead of returning `10 mm`. Thanks @ericman314.
- Fixed #732: Allow letter-like unicode characters like Ohm `\u2126`.
- Fixed #749: Units `rad`, `deg`, and `grad` can now have prefixes like `millirad`.
- Some fixes in the docs and comments of examples. Thanks @HarrySarson.


## 2016-11-05, version 3.7.0

- Implemented method `Node.equals(other)` for all nodes of the expression parser.
- Implemented BigNumber support in function `arg()`.
- Command Line Interface loads faster.
- Implicit conversions between Fractions and BigNumbers throw a neat error now
  (See #710).


## 2016-10-21, version 3.6.0

- Implemented function `erf()`. THanks @patgrasso.
- Extended function `cross()` to support n-d vectors. Thanks @patgrasso.
- Extended function `pickRandom` with the option to pick multiple values from
  an array and give the values weights: `pickRandom(possibles, number, weights)`.
  Thanks @woylie.
- Parser now exposes test functions like `isAlpha` which can be replaced in
  order to adjust the allowed characters in variables names (See #715).
- Fixed #727: Parser not throwing an error for invalid implicit multiplications
  like `-2 2` and `2^3 4` (right after the second value of an operator).
- Fixed #688: Describe allowed variable names in the docs.


## 2016-09-21, version 3.5.3

- Some more fixes regarding numbers ending with a decimal mark (like `2.`).


## 2016-09-20, version 3.5.2

- Fixed numbers ending with a decimal mark (like `2.`) not being supported by
  the parser, solved the underlying ambiguity in the parser. See #707, #711.


## 2016-09-12, version 3.5.1

- Removed a left over console.log statement. Thanks @eknkc.


## 2016-09-07, version 3.5.0

- Comments of expressions are are now stored in the parsed nodes. See #690.
- Fixed function `print` not accepting an Object with formatting options as
  third parameter Thanks @ThomasBrierley.
- Fixed #707: The expression parser no longer accepts numbers ending with a dot
  like `2.`.


## 2016-08-08, version 3.4.1

- Fixed broken bundle files (`dist/math.js`, `dist/math.min.js`).
- Fixed some layout issues in the function reference docs.


## 2016-08-07, version 3.4.0

- Implemented support for custom units using `createUnit`. Thanks @ericman314.
- Implemented function `splitUnits`. Thanks @ericman314.
- Implemented function `isPrime`. Thanks @MathBunny.


## 2016-07-05, version 3.3.0

- Implemented function `isNaN`.
- Function `math.filter` now passes three arguments to the callback function:
  value, index, and array.
- Removed the check on the number of arguments from functions defined in the
  expression parser (see #665).
- Fixed #665: functions `map`, `forEach`, and `filter` now invoke callbacks
  which are a typed-function with the correct number of arguments.


## 2016-04-26, version 3.2.1

- Fixed #651: unable to perform calculations on "Unit-less" units.
- Fixed matrix.subset mutating the replacement matrix when unsqueezing it.


## 2016-04-16, version 3.2.0

- Implemented #644: method `Parser.getAll()` to retrieve all defined variables.
- Upgraded dependencies (decimal.js@5.0.8, fraction.js@3.3.1,
  typed-function@0.10.4).
- Fixed #601: Issue with unnamed typed-functions by upgrading to
  typed-function v0.10.4.
- Fixed #636: More strict `toTex` templates, reckon with number of arguments.
- Fixed #641: Bug in expression parser parsing implicit multiplication with
  wrong precedence in specific cases.
- Fixed #645: Added documentation about `engineering` notation of function
  `math.format`.


## 2016-04-03, version 3.1.4

- Using ES6 Math functions like `Math.sinh`, `Math.cbrt`, `Math.sign`, etc when
  available.
- Fixed #631: unit aliases `weeks`, `months`, and `years` where missing.
- Fixed #632: problem with escaped backslashes at the end of strings.
- Fixed #635: `Node.toString` options where not passed to function arguments.
- Fixed #629: expression parser throws an error when passing a number with
  decimal exponent instead of parsing them as implicit multiplication.
- Fixed #484, #555: inaccuracy of `math.sinh` for values between -1 and 1.
- Fixed #625: Unit `in` (`inch`) not always working due to ambiguity with
  the operator `a in b` (alias of `a to b`).


## 2016-03-24, version 3.1.3

- Fix broken bundle.


## 2016-03-24, version 3.1.2

- Fix broken npm release.


## 2016-03-24, version 3.1.1

- Fixed #621: a bug in parsing implicit multiplications like `(2)(3)+4`.
- Fixed #623: `nthRoot` of zero with a negative root returned `0` instead of
  `Infinity`.
- Throw an error when functions `min`, `max`, `mean`, or `median` are invoked
  with multiple matrices as arguments (see #598).


## 2016-03-19, version 3.1.0

- Hide multiplication operator by default when outputting `toTex` and `toString`
  for implicit multiplications. Implemented and option to output the operator.
- Implemented unit `kip` and alias `kips`. Thanks @hgupta9.
- Added support for prefixes for units `mol` and `mole`. Thanks @stu-blair.
- Restored support for implicit multiplications like `2(3+4)` and `(2+3)(4+5)`.
- Some improvements in the docs.
- Added automatic conversions from `boolean` and `null` to `Fraction`,
  and conversions from `Fraction` to `Complex`.


## 2016-03-04, version 3.0.0

### breaking changes

- More restricted support for implicit multiplication in the expression
  parser: `(...)(...)` is now evaluated as a function invocation,
  and `[...][...]` as a matrix subset.
- Matrix multiplication no longer squeezes scalar outputs to a scalar value,
  but leaves them as they are: a vector or matrix containing a single value.
  See #529.
- Assignments in the expression parser now return the assigned value rather
  than the created or updated object (see #533). Example:

  ```
  A = eye(3)
  A[1,1] = 2   # this assignment now returns 2 instead of A
  ```

- Expression parser now supports objects. This involves a refactoring and
  extension in expression nodes:
  - Implemented new node `ObjectNode`.
  - Refactored `AssignmentNode`, `UpdateNode`, and `IndexNode` are refactored
    into `AccessorNode`, `AssignmentNode`, and `IndexNode` having a different API.
- Upgraded the used BigNumber library `decimal.js` to v5. Replaced the
  trigonometric functions of math.js with those provided in decimal.js v5.
  This can give slightly different behavior qua round-off errors.
- Replaced the internal `Complex.js` class with the `complex.js` library
  created by @infusion.
- Entries in a matrix (typically numbers, BigNumbers, Units, etc) are now
  considered immutable, they are no longer copied when performing operations on
  the entries, improving performance.
- Implemented nearly equal comparison for relational functions (`equal`,
  `larger`, `smaller`, etc.) when using BigNumbers.
- Changed the casing of the configuration options `matrix` (`Array` or `Matrix`)
  and `number` (`number`, `BigNumber`, `Fraction`) such that they now match
  the type returned by `math.typeof`. Wrong casing gives a console warning but
  will still work.
- Changed the default config value for `epsilon` from `1e-14` to `1e-12`,
  see #561.

### non-breaking changes

- Extended function `pow` to return the real root for cubic roots of negative
  numbers. See #525, #482, #567.
- Implemented support for JSON objects in the expression parser and the
  function `math.format`.
- Function `math.fraction` now supports `BigNumber`, and function
  `math.bignumber` now supports `Fraction`.
- Expression parser now allows function and/or variable assignments inside
  accessors and conditionals, like `A[x=2]` or `a > 2 ? b="ok" : b="fail"`.
- Command line interface:
  - Outputs the variable name of assignments.
  - Fixed not rounding BigNumbers to 14 digits like numbers.
  - Fixed non-working autocompletion of user defined variables.
- Reorganized and extended docs, added docs on classes and more. Thanks @hgupta9.
- Added new units `acre`, `hectare`, `torr`, `bar`, `mmHg`, `mmH2O`, `cmH2O`,
  and added new aliases `acres`, `hectares`, `sqfeet`, `sqyard`, `sqmile`,
  `sqmiles`, `mmhg`, `mmh2o`, `cmh2o`. Thanks @hgupta9.
- Fixed a bug in the toString method of an IndexNode.
- Fixed angle units `deg`, `rad`, `grad`, `cycle`, `arcsec`, and `arcmin` not
  being defined as BigNumbers when configuring to use BigNumbers.


## 2016-02-03, version 2.7.0

- Added more unit aliases for time: `secs`, `mins`, `hr`, `hrs`. See #551.
- Added support for doing operations with mixed `Fractions` and `BigNumbers`.
- Fixed #540: `math.intersect()` returning null in some cases. Thanks @void42.
- Fixed #546: Cannot import BigNumber, Fraction, Matrix, Array.
  Thanks @brettjurgens.


## 2016-01-08, version 2.6.0

- Implemented (complex) units `VA` and `VAR`.
- Implemented time units for weeks, months, years, decades, centuries, and
  millennia. Thanks @owenversteeg.
- Implemented new notation `engineering` in function `math.format`.
  Thanks @johnmarinelli.
- Fixed #523: In some circumstances, matrix subset returned a scalar instead
  of the correct subset.
- Fixed #536: A bug in an internal method used for sparse matrices.


## 2015-12-05, version 2.5.0

- Implemented support for numeric types `Fraction` and `BigNumber` in units.
- Implemented new method `toNumeric` for units.
- Implemented new units `arcsec`, `arcsecond`, `arcmin`, `arcminute`.
  Thanks @devdevdata222.
- Implemented new unit `Herts` (`Hz`). Thanks @SwamWithTurtles.
- Fixed #485: Scoping issue with variables both used globally as well as in a
  function definition.
- Fixed: Function `number` didn't support `Fraction` as input.


## 2015-11-14, version 2.4.2

- Fixed #502: Issue with `format` in some JavaScript engines.
- Fixed #503: Removed trailing commas and the use of keyword `import` as
  property, as this gives issues with old JavaScript engines.


## 2015-10-29, version 2.4.1

- Fixed #480: `nthRoot` not working on Internet Explorer (up to IE 11).
- Fixed #490: `nthRoot` returning an error for negative values like
  `nthRoot(-2, 3)`.
- Fixed #489: an issue with initializing a sparse matrix without data.
  Thanks @Retsam.
- Fixed: #493: function `combinations` did not throw an exception for
  non-integer values of `k`.
- Fixed: function `import` did not override typed functions when the option
  override was set true.
- Fixed: added functions `math.sparse` and `math.index` to the reference docs,
  they where missing.
- Fixed: removed memoization from `gamma` and `factorial` functions, this
  could blow up memory.


## 2015-10-09, version 2.4.0

- Added support in the expression parser for mathematical alphanumeric symbols
  in the expression parser: unicode range \u{1D400} to \u{1D7FF} excluding
  invalid code points.
- Extended function `distance` with more signatures. Thanks @kv-kunalvyas.
- Fixed a bug in functions `sin` and `cos`, which gave wrong results for
  BigNumber integer values around multiples of tau (i.e. `sin(bignumber(7))`).
- Fixed value of unit `stone`. Thanks @Esvandiary for finding the error.


## 2015-09-19, version 2.3.0

- Implemented function `distance`. Thanks @devanp92.
- Implemented support for Fractions in function `lcm`. Thanks @infusion.
- Implemented function `cbrt` for numbers, complex numbers, BigNumbers, Units.
- Implemented function `hypot`.
- Upgraded to fraction.js v3.0.0.
- Fixed #450: issue with non sorted index in sparse matrices.
- Fixed #463, #322: inconsistent handling of implicit multiplication.
- Fixed #444: factorial of infinity not returning infinity.


## 2015-08-30, version 2.2.0

- Units with powers (like `m^2` and `s^-1`) now output with the best prefix.
- Implemented support for units to `abs`, `cube`, `sign`, `sqrt`, `square`.
  Thanks @ericman314.
- Implemented function `catalan` (Combinatorics). Thanks @devanp92.
- Improved the `canDefineProperty` check to return false in case of IE8, which
  has a broken implementation of `defineProperty`. Thanks @golmansax.
- Fixed function `to` not working in case of a simplified unit.
- Fixed #437: an issue with row swapping in `lup`, also affecting `lusolve`.


## 2015-08-12, version 2.1.1

- Fixed wrong values of the physical constants `speedOfLight`, `molarMassC12`,
  and `magneticFluxQuantum`. Thanks @ericman314 for finding two of them.


## 2015-08-11, version 2.1.0

- Implemented derived units (like `110 km/h in m/s`). Thanks @ericman314.
- Implemented support for electric units. Thanks @ericman314.
- Implemented about 50 physical constants like `speedOfLight`, `gravity`, etc.
- Implemented function `kldivergence` (Kullback-Leibler divergence).
  Thanks @saromanov.
- Implemented function `mode`. Thanks @kv-kunalvyas.
- Added support for unicode characters in the expression parser: greek letters
  and latin letters with accents. See #265.
- Internal functions `Unit.parse` and `Complex.parse` now throw an Error
  instead of returning null when passing invalid input.


## 2015-07-29, version 2.0.1

- Fixed operations with mixed fractions and numbers be converted to numbers
  instead of fractions.


## 2015-07-28, version 2.0.0

- Large internal refactoring:
  - performance improvements.
  - allows to create custom bundles
  - functions are composed using `typed-function` and are extensible
- Implemented support for fractions, powered by the library `fraction.js`.
- Implemented matrix LU decomposition with partial pivoting and a LU based
  linear equations solver (functions `lup` and `lusolve`). Thanks @rjbaucells.
- Implemented a new configuration option `predictable`, which can be set to
  true in order to ensure predictable function output types.
- Implemented function `intersect`. Thanks @kv-kunalvyas.
- Implemented support for adding `toTex` properties to custom functions.
  Thanks @FSMaxB.
- Implemented support for complex values to `nthRoot`. Thanks @gangachris.
- Implemented util functions `isInteger`, `isNegative`, `isNumeric`,
  `isPositive`, and `isZero`.

### breaking changes

- String input is now converted to numbers by default for all functions.
- Adding two strings will no longer concatenate them, but will convert the
  strings to numbers and add them.
- Function `index` does no longer accept an array `[start, end, step]`, but
  instead accepts an array with arbitrary index values. It also accepts
  a `Range` object as input.
- Function `typeof` no longer returns lower case names, but now returns lower
  case names for primitives (like `number`, `boolean`, `string`), and
  upper-camel-case for non-primitives (like `Array`, `Complex`, `Function`).
- Function `import` no longer supports a module name as argument. Instead,
  modules can be loaded using require: `math.import(require('module-name'))`.
- Function `import` has a new option `silent` to ignore errors, and throws
  errors on duplicates by default.
- Method `Node.compile()` no longer needs `math` to be passed as argument.
- Reintroduced method `Node.eval([scope])`.
- Function `sum` now returns zero when input is an empty array. Thanks @FSMAxB.
- The size of Arrays is no longer validated. Matrices will validate this on
  creation.


## 2015-07-12, version 1.7.1

- Fixed #397: Inaccuracies in nthRoot for very large values, and wrong results
  for very small values. (backported from v2)
- Fixed #405: Parser throws error when defining a function in a multiline
  expression.


## 2015-05-31, version 1.7.0

- Implemented function `quantileSeq` and `partitionSelect`. Thanks @BigFav.
- Implemented functions `stirlingS2`, `bellNumbers`, `composition`, and
  `multinomial`. Thanks @devanp92.
- Improved the performance of `median` (see #373). Thanks @BigFav.
- Extended the command line interface with a `mode` option to output either
  the expressions result, string representation, or tex representation.
  Thanks @FSMaxB.
- Fixed #309: Function median mutating the input matrix. Thanks @FSMaxB.
- Fixed `Node.transform` not recursing over replaced parts of the
  node tree (see #349).
- Fixed #381: issue in docs of `randomInt`.


## 2015-04-22, version 1.6.0

- Improvements in `toTex`. Thanks @FSMaxB.
- Fixed #328: `abs(0 + 0i)` evaluated to `NaN`.
- Fixed not being able to override lazy loaded constants.


## 2015-04-09, version 1.5.2

- Fixed #313: parsed functions did not handle recursive calls correctly.
- Fixed #251: binary prefix and SI prefix incorrectly used for byte. Now
  following SI standards (`1 KiB == 1024 B`, `1 kB == 1000 B`).
- Performance improvements in parsed functions.


## 2015-04-08, version 1.5.1

- Fixed #316: a bug in rounding values when formatting.
- Fixed #317, #319: a bug in formatting negative values.


## 2015-03-28, version 1.5.0

- Added unit `stone` (6.35 kg).
- Implemented support for sparse matrices. Thanks @rjbaucells.
- Implemented BigNumber support for function `atan2`. Thanks @BigFav.
- Implemented support for custom LaTeX representations. Thanks @FSMaxB.
- Improvements and bug fixes in outputting parentheses in `Node.toString` and
  `Node.toTex` functions. Thanks @FSMaxB.
- Fixed #291: function `format` sometimes returning exponential notation when
  it should return a fixed notation.


## 2015-02-28, version 1.4.0

- Implemented trigonometric functions:
  `acosh`, `acoth`, `acsch`, `asech`, `asinh`, `atanh`, `acot`, `acsc`, `asec`.
  Thanks @BigFav.
- Added BigNumber support for functions: `cot`, `csc`, `sec`, `coth`,
  `csch`, `sech`. Thanks @BigFav.
- Implemented support for serialization and deserialization of math.js data
  types.
- Fixed the calculation of `norm()` and `abs()` for large complex numbers.
  Thanks @rjbaucells.
- Fixed #281: improved formatting complex numbers. Round the real or imaginary
  part to zero when the difference is larger than the configured precision.


## 2015-02-09, version 1.3.0

- Implemented BigNumber implementations of most trigonometric functions: `sin`,
  `cos`, `tan`, `asin`, `acos`, `atan`, `cosh`, `sinh`, `tanh`. Thanks @BigFav.
- Implemented function `trace`. Thanks @pcorey.
- Faster loading of BigNumber configuration with a high precision by lazy
  loading constants like `pi` and `e`.
- Fixed constants `NaN` and `Infinity` not being BigNumber objects when
  BigNumbers are configured.
- Fixed missing parentheses in the `toTex` representation of function
  `permutations`.
- Some minor fixes in the docs. Thanks @KenanY.


## 2014-12-25, version 1.2.0

- Support for bitwise operations `bitAnd`, `bitNot`, `bitOr`, `bitXor`,
  `leftShift`, `rightArithShift`, and `rightLogShift`. Thanks @BigFav.
- Support for boolean operations `and`, `not`, `or`, `xor`. Thanks @BigFav.
- Support for `gamma` function. Thanks @BigFav.
- Converting a unit without value will now result in a unit *with* value,
  i.e. `inch in cm` will return `2.54 cm` instead of `cm`.
- Improved accuracy of `sinh` and complex `cos` and `sin`. Thanks @pavpanchekha.
- Renamed function `select` to `chain`. The old function `select` will remain
  functional until math.js v2.0.
- Upgraded to decimal.js v4.0.1 (BigNumber library).


## 2014-11-22, version 1.1.1

- Fixed Unit divided by Number returning zero.
- Fixed BigNumber downgrading to Number for a negative base in `pow`.
- Fixed some typos in error messaging (thanks @andy0130tw) and docs.


## 2014-11-15, version 1.1.0

- Implemented functions `dot` (dot product), `cross` (cross product), and
  `nthRoot`.
- Officially opened up the API of expression trees:
  - Documented the API.
  - Implemented recursive functions `clone`, `map`, `forEach`, `traverse`,
    `transform`, and `filter` for expression trees.
  - Parameter `index` in the callbacks of `map` and `forEach` are now cloned
    for every callback.
  - Some internal refactoring inside nodes to make the API consistent:
    - Renamed `params` to `args` and vice versa to make things consistent.
    - Renamed `Block.nodes` to `Block.blocks`.
    - `FunctionNode` now has a `name: string` instead of a `symbol: SymbolNode`.
    - Changed constructor of `RangeNode` to
      `new RangeNode(start: Node, end: Node [, step: Node])`.
    - Nodes for a `BlockNode` must now be passed via the constructor instead
      of via a function `add`.
- Fixed `2e` giving a syntax error instead of being parsed as `2 * e`.


## 2014-09-12, version 1.0.1

- Disabled array notation for ranges in a matrix index in the expression parser
  (it is confusing and redundant there).
- Fixed a regression in the build of function subset not being able to return
  a scalar.
- Fixed some missing docs and broken links in the docs.


## 2014-09-04, version 1.0.0

- Implemented a function `filter(x, test)`.
- Removed `math.distribution` for now, needs some rethinking.
- `math.number` can convert units to numbers (requires a second argument)
- Fixed some precedence issues with the range and conversion operators.
- Fixed an zero-based issue when getting a matrix subset using an index
  containing a matrix.


## 2014-08-21, version 0.27.0

- Implemented functions `sort(x [, compare])` and `flatten(x)`.
- Implemented support for `null` in all functions.
- Implemented support for "rawArgs" functions in the expression parser. Raw
  functions are invoked with unevaluated parameters (nodes).
- Expressions in the expression parser can now be spread over multiple lines,
  like '2 +\n3'.
- Changed default value of the option `wrap` of function `math.import` to false.
- Changed the default value for new entries in a resized matrix when to zero.
  To leave new entries uninitialized, use the new constant `math.uninitialized`
  as default value.
- Renamed transform property from `__transform__` to `transform`, and documented
  the transform feature.
- Fixed a bug in `math.import` not applying options when passing a module name.
- A returned matrix subset is now only squeezed when the `index` consists of
  scalar values, and no longer for ranges resolving into a single value.


## 2014-08-03, version 0.26.0

- A new instance of math.js can no longer be created like `math([options])`,
  to prevent side effects from math being a function instead of an object.
  Instead, use the function `math.create([options])` to create a new instance.
- Implemented `BigNumber` support for all constants: `pi`, `tau`, `e`, `phi`,
  `E`, `LN2`, `LN10`, `LOG2E`, `LOG10E`, `PI`, `SQRT1_2`, and `SQRT2`.
- Implemented `BigNumber` support for functions `gcd`, `xgcd`, and `lcm`.
- Fixed function `gxcd` returning an Array when math.js was configured
  as `{matrix: 'matrix'}`.
- Multi-line expressions now return a `ResultSet` instead of an `Array`.
- Implemented transforms (used right now to transform one-based indices to
  zero-based for expressions).
- When used inside the expression parser, functions `concat`, `min`, `max`,
  and `mean` expect an one-based dimension number.
- Functions `map` and `forEach` invoke the callback with one-based indices
  when used from within the expression parser.
- When adding or removing dimensions when resizing a matrix, the dimensions
  are added/removed from the inner side (right) instead of outer side (left).
- Improved index out of range errors.
- Fixed function `concat` not accepting a `BigNumber` for parameter `dim`.
- Function `squeeze` now squeezes both inner and outer singleton dimensions.
- Output of getting a matrix subset is not automatically squeezed anymore
  except for scalar output.
- Renamed `FunctionNode` to `FunctionAssignmentNode`, and renamed `ParamsNode`
  to `FunctionNode` for more clarity.
- Fixed broken auto completion in CLI.
- Some minor fixes.


## 2014-07-01, version 0.25.0

- The library now immediately returns a default instance of mathjs, there is
  no need to instantiate math.js in a separate step unless one ones to set
  configuration options:

        // instead of:
        var mathjs = require('mathjs'),  // load math.js
            math = mathjs();             // create an instance

        // just do:
        var math = require('mathjs');
- Implemented support for implicit multiplication, like `math.eval('2a', {a:3})`
  and `math.eval('(2+3)(1-3)')`. This changes behavior of matrix indexes as
  well: an expression like `[...][...]` is not evaluated as taking a subset of
  the first matrix, but as an implicit multiplication of two matrices.
- Removed utility function `ifElse`. This function is redundant now the
  expression parser has a conditional operator `a ? b : c`.
- Fixed a bug with multiplying a number with a temperature,
  like `math.eval('10 * celsius')`.
- Fixed a bug with symbols having value `undefined` not being evaluated.


## 2014-06-20, version 0.24.1

- Something went wrong with publishing on npm.


## 2014-06-20, version 0.24.0

- Added constant `null`.
- Functions `equal` and `unequal` support `null` and `undefined` now.
- Function `typeof` now recognizes regular expressions as well.
- Objects `Complex`, `Unit`, and `Help` now return their string representation
  when calling `.valueOf()`.
- Changed the default number of significant digits for BigNumbers from 20 to 64.
- Changed the behavior of the conditional operator (a ? b : c) to lazy
  evaluating.
- Fixed imported, wrapped functions not accepting `null` and `undefined` as
  function arguments.


## 2014-06-10, version 0.23.0

- Renamed some functions (everything now has a logical, camel case name):
  - Renamed functions `edivide`, `emultiply`, and `epow` to `dotDivide`,
    `dotMultiply`, and `dotPow` respectively.
  - Renamed functions `smallereq` and `largereq` to `smallerEq` and `largerEq`.
  - Renamed function `unary` to `unaryMinus` and added support for strings.
- `end` is now a reserved keyword which cannot be used as function or symbol
  name in the expression parser, and is not allowed in the scope against which
  an expression is evaluated.
- Implemented function `unaryPlus` and unary plus operator.
- Implemented function `deepEqual` for matrix comparisons.
- Added constant `phi`, the golden ratio (`phi = 1.618...`).
- Added constant `version`, returning the version number of math.js as string.
- Added unit `drop` (`gtt`).
- Fixed not being able to load math.js using AMD/require.js.
- Changed signature of `math.parse(expr, nodes)` to `math.parse(expr, options)`
  where `options: {nodes: Object.<String, Node>}`
- Removed matrix support from conditional function `ifElse`.
- Removed automatic assignment of expression results to variable `ans`.
  This functionality can be restored by pre- or postprocessing every evaluation,
  something like:

        function evalWithAns (expr, scope) {
          var ans = math.eval(expr, scope);
          if (scope) {
            scope.ans = ans;
          }
          return ans;
        }


## 2014-05-22, version 0.22.0

- Implemented support to export expressions to LaTeX. Thanks Niels Heisterkamp
  (@nheisterkamp).
- Output of matrix multiplication is now consistently squeezed.
- Added reference documentation in the section /docs/reference.
- Fixed a bug in multiplying units without value with a number (like `5 * cm`).
- Fixed a bug in multiplying two matrices containing vectors (worked fine for
  arrays).
- Fixed random functions not accepting Matrix as input, and always returning
  a Matrix as output.


## 2014-05-13, version 0.21.1

- Removed `crypto` library from the bundle.
- Deprecated functions `Parser.parse` and `Parser.compile`. Use
  `math.parse` and `math.compile` instead.
- Fixed function `add` not adding strings and matrices element wise.
- Fixed parser not being able to evaluate an exponent followed by a unary minus
  like `2^-3`, and a transpose followed by an index like `[3]'[1]`.


## 2014-04-24, version 0.21.0

- Implemented trigonometric hyperbolic functions `cosh`, `coth`, `csch`,
  `sech`, `sinh`, `tanh`. Thanks Rogelio J. Baucells (@rjbaucells).
- Added property `type` to all expression nodes in an expression tree.
- Fixed functions `log`, `log10`, `pow`, and `sqrt` not supporting complex
  results from BigNumber input (like `sqrt(bignumber(-4))`).


## 2014-04-16, version 0.20.0

- Switched to module `decimal.js` for BigNumber support, instead of
  `bignumber.js`.
- Implemented support for polar coordinates to the `Complex` datatype.
  Thanks Finn Pauls (@finnp).
- Implemented BigNumber support for functions `exp`, `log`, and `log10`.
- Implemented conditional operator `a ? b : c` in expression parser.
- Improved floating point comparison: the functions now check whether values
  are nearly equal, against a configured maximum relative difference `epsilon`.
  Thanks Rogelio J. Baucells (@rjbaucells).
- Implemented function `norm`. Thanks Rogelio J. Baucells (@rjbaucells).
- Improved function `ifElse`, is now specified for special data types too.
- Improved function `det`. Thanks Bryan Cuccioli (@bcuccioli).
- Implemented `BigNumber` support for functions `det` and `diag`.
- Added unit alias `lbs` (pound mass).
- Changed configuration option `decimals` to `precision` (applies to BigNumbers
  only).
- Fixed support for element-wise comparisons between a string and a matrix.
- Fixed: expression parser now trows IndexErrors with one-based indices instead
  of zero-based.
- Minor bug fixes.


## 2014-03-30, version 0.19.0

- Implemented functions `compare`, `sum`, `prod`, `var`, `std`, `median`.
- Implemented function `ifElse` Thanks @mtraynham.
- Minor bug fixes.


## 2014-02-15, version 0.18.1

- Added unit `feet`.
- Implemented function `compile` (shortcut for parsing and then compiling).
- Improved performance of function `pow` for matrices. Thanks @hamadu.
- Fixed broken auto completion in the command line interface.
- Fixed an error in function `combinations` for large numbers, and
  improved performance of both functions `combinations` and `permutations`.


## 2014-01-18, version 0.18.0

- Changed matrix index notation of expression parser from round brackets to
  square brackets, for example `A[1, 1:3]` instead of `A(1, 1:3)`.
- Removed need to use the `function` keyword for function assignments in the
  expression parser, you can define a function now like `f(x) = x^2`.
- Implemented a compilation step in the expression parser: expressions are
  compiled into JavaScript, giving much better performance (easily 10x as fast).
- Renamed unit conversion function and operator `in` to `to`. Operator `in` is
  still available in the expression parser as an alias for `to`. Added unit
  `in`, an abbreviation for `inch`. Thanks Elijah Insua (@tmpvar).
- Added plurals and aliases for units.
- Implemented an argument `includeEnd` for function `range` (false by default).
- Ranges in the expression parser now support big numbers.
- Implemented functions `permutations` and `combinations`.
  Thanks Daniel Levin (@daniel-levin).
- Added lower case abbreviation `l` for unit litre.


## 2013-12-19, version 0.17.1

- Fixed a bug with negative temperatures.
- Fixed a bug with prefixes of units squared meter `m2` and cubic meter `m3`.


## 2013-12-12, version 0.17.0

- Renamed and flattened configuration settings:
  - `number.defaultType` is now `number`.
  - `number.precision` is now `decimals`.
  - `matrix.defaultType` is now `matrix`.
- Function `multiply` now consistently outputs a complex number on complex input.
- Fixed `mod` and `in` not working as function (only as operator).
- Fixed support for old browsers (IE8 and older), compatible when using es5-shim.
- Fixed support for Java's ScriptEngine.


## 2013-11-28, version 0.16.0

- Implemented BigNumber support for arbitrary precision calculations.
  Added settings `number.defaultType` and `number.precision` to configure
  big numbers.
- Documentation is extended.
- Removed utility functions `isScalar`, `toScalar`, `isVector`, `toVector`
  from `Matrix` and `Range`. Use `math.squeeze` and `math.size` instead.
- Implemented functions `get` and `set` on `Matrix`, for easier and faster
  retrieval/replacement of elements in a matrix.
- Implemented function `resize`, handling matrices, scalars, and strings.
- Functions `ones` and `zeros` now return an empty matrix instead of a
  number 1 or 0 when no arguments are provided.
- Implemented functions `min` and `max` for `Range` and `Index`.
- Resizing matrices now leaves new elements undefined by default instead of
  filling them with zeros. Function `resize` now has an extra optional
  parameter `defaultValue`.
- Range operator `:` in expression parser has been given a higher precedence.
- Functions don't allow arguments of unknown type anymore.
- Options be set when constructing a math.js instance or using the new function
  `config(options`. Options are no longer accessible via `math.options`.
- Renamed `scientific` notation to `exponential` in function `format`.
- Function `format` outputs exponential notation with positive exponents now
  always with `+` sign, so outputs `2.1e+3` instead of `2.1e3`.
- Fixed function `squeeze` not being able squeeze into a scalar.
- Some fixes and performance improvements in the `resize` and `subset`
  functions.
- Function `size` now adheres to the option `matrix.defaultType` for scalar
  input.
- Minor bug fixes.


## 2013-10-26, version 0.15.0

- Math.js must be instantiated now, static calls are no longer supported. Usage:
  - node.js: `var math = require('mathjs')();`
  - browser: `var math = mathjs();`
- Implemented support for multiplying vectors with matrices.
- Improved number formatting:
  - Function `format` now support various options: precision, different
    notations (`fixed`, `scientific`, `auto`), and more.
  - Numbers are no longer rounded to 5 digits by default when formatted.
  - Implemented a function `format` for `Matrix`, `Complex`, `Unit`, `Range`,
    and `Selector` to format using options.
  - Function `format` does only stringify values now, and has a new parameter
    `precision` to round to a specific number of digits.
  - Removed option `math.options.precision`,
    use `math.format(value [, precision])` instead.
  - Fixed formatting numbers as scientific notation in some cases returning
    a zero digit left from the decimal point. (like "0.33333e8" rather than
    "3.3333e7"). Thanks @husayt.
- Implemented a function `print` to interpolate values in a template string,
  this functionality was moved from the function `format`.
- Implemented statistics function `mean`. Thanks Guillermo Indalecio Fernandez
  (@guillermobox).
- Extended and changed `max` and `min` for multi dimensional matrices: they now
  return the maximum and minimum of the flattened array. An optional second
  argument `dim` allows to calculate the `max` or `min` for specified dimension.
- Renamed option `math.options.matrix.default` to
  `math.options.matrix.defaultType`.
- Removed support for comparing complex numbers in functions `smaller`,
  `smallereq`, `larger`, `largereq`. Complex numbers cannot be ordered.


## 2013-10-08, version 0.14.0

- Introduced an option `math.options.matrix.default` which can have values
  `matrix` (default) or `array`. This option is used by the functions `eye`,
  `ones`, `range`, and `zeros`, to determine the type of matrix output.
- Getting a subset of a matrix will automatically squeeze the resulting subset,
  setting a subset of a matrix will automatically unsqueeze the given subset.
- Removed concatenation of nested arrays in the expression parser.
  You can now input nested arrays like in JavaScript. Matrices can be
  concatenated using the function `concat`.
- The matrix syntax `[...]` in the expression parser now creates 1 dimensional
  matrices by default. `math.eval('[1,2,3,4]')` returns a matrix with
  size `[4]`, `math.eval('[1,2;3,4]')` returns a matrix with size `[2,2]`.
- Documentation is restructured and extended.
- Fixed non working operator `mod` (modulus operator).


## 2013-09-03, version 0.13.0

- Implemented support for booleans in all relevant functions.
- Implemented functions `map` and `forEach`. Thanks Sebastien Piquemal (@sebpic).
- All construction functions can be used to convert the type of variables,
  also element-wise for all elements in an Array or Matrix.
- Changed matrix indexes of the expression parser to one-based with the
  upper-bound included, similar to most math applications. Note that on a
  JavaScript level, math.js uses zero-based indexes with excluded upper-bound.
- Removed support for scalars in the function `subset`, it now only supports
  Array, Matrix, and String.
- Removed the functions `get` and `set` from a selector, they are a duplicate
  of the function `subset`.
- Replaced functions `get` and `set` of `Matrix` with a single function
  `subset`.
- Some moving around with code and namespaces:
  - Renamed namespace `math.expr` to `math.expression` (contains Scope, Parser,
    node objects).
  - Renamed namespace `math.docs` to `math.expression.docs`.
  - Moved `math.expr.Selector` to `math.chaining.Selector`.
- Fixed some edge cases in functions `lcm` and `xgcd`.


## 2013-08-22, version 0.12.1

- Fixed outdated version of README.md.
- Fixed a broken unit test.


## 2013-08-22, version 0.12.0

- Implemented functions `random([min, max])`, `randomInt([min, max])`,
  `pickRandom(array)`. Thanks Sebastien Piquemal (@sebpic).
- Implemented function `distribution(name)`, generating a distribution object
  with functions `random`, `randomInt`, `pickRandom` for different
  distributions. Currently supporting `uniform` and `normal`.
- Changed the behavior of `range` to exclude the upper bound, so `range(1, 4)`
  now returns `[1, 2, 3]` instead of `[1, 2, 3, 4]`.
- Changed the syntax of `range`, which is now `range(start, end [, step])`
  instead of `range(start, [step, ] end)`.
- Changed the behavior of `ones` and `zeros` to geometric dimensions, for
  example `ones(3)` returns a vector with length 3, filled with ones, and
  `ones(3,3)` returns a 2D array with size [3, 3].
- Changed the return type of `ones` and `zeros`: they now return an Array when
  arguments are Numbers or an Array, and returns a Matrix when the argument
  is a Matrix.
- Change matrix index notation in parser from round brackets to square brackets,
  for example `A[0, 0:3]`.
- Removed the feature introduced in v0.10.0 to automatically convert a complex
  value with an imaginary part equal to zero to a number.
- Fixed zeros being formatted as null. Thanks @TimKraft.


## 2013-07-23, version 0.11.1

- Fixed missing development dependency


## 2013-07-23, version 0.11.0

- Changed math.js from one-based to zero-based indexes.
  - Getting and setting matrix subset is now zero-based.
  - The dimension argument in function `concat` is now zero-based.
- Improvements in the string output of function help.
- Added constants `true` and `false`.
- Added constructor function `boolean`.
- Fixed function `select` not accepting `0` as input.
  Thanks Elijah Manor (@elijahmanor).
- Parser now supports multiple unary minus operators after each other.
- Fixed not accepting empty matrices like `[[], []]`.
- Some fixes in the end user documentation.


## 2013-07-08, version 0.10.0

- For complex calculations, all functions now automatically replace results
  having an imaginary part of zero with a Number. (`2i * 2i` now returns a
  Number `-4` instead of a Complex `-4 + 0i`).
- Implemented support for injecting custom node handlers in the parser. Can be
  used for example to implement a node handler for plotting a graph.
- Implemented end user documentation and a new `help` function.
- Functions `size` and `squeeze` now return a Matrix instead of an Array as
  output on Matrix input.
- Added a constant tau (2 * pi). Thanks Zak Zibrat (@palimpsests).
- Renamed function `unaryminus` to `unary`.
- Fixed a bug in determining node dependencies in function assignments.


## 2013-06-14, version 0.9.1

- Implemented element-wise functions and operators: `emultiply` (`x .* y`),
  `edivide` (`x ./ y`), `epow` (`x .^ y`).
- Added constants `Infinity` and `NaN`.
- Removed support for Workspace to keep the library focused on its core task.
- Fixed a bug in the Complex constructor, not accepting NaN values.
- Fixed division by zero in case of pure complex values.
- Fixed a bug in function multiply multiplying a pure complex value with
  Infinity.


## 2013-05-29, version 0.9.0

- Implemented function `math.parse(expr [,scope])`. Optional parameter scope can
  be a plain JavaScript Object containing variables.
- Extended function `math.expr(expr [, scope])` with an additional parameter
  `scope`, similar to `parse`. Example: `math.eval('x^a', {x:3, a:2});`.
- Implemented function `subset`, to get or set a subset from a matrix, string,
  or other data types.
- Implemented construction functions number and string (mainly useful inside
  the parser).
- Improved function `det`. Thanks Bryan Cuccioli (@bcuccioli).
- Moved the parse code from prototype math.expr.Parser to function math.parse,
  simplified Parser a little bit.
- Strongly simplified the code of Scope and Workspace.
- Fixed function mod for negative numerators, and added error messages in case
  of wrong input.


## 2013-05-18, version 0.8.2

- Extended the import function and some other minor improvements.
- Fixed a bug in merging one dimensional vectors into a matrix.
- Fixed a bug in function subtract, when subtracting a complex number from a
  real number.


## 2013-05-10, version 0.8.1

- Fixed an npm warning when installing mathjs globally.


## 2013-05-10, version 0.8.0

- Implemented a command line interface. When math.js is installed globally via
  npm, the application is available on your system as 'mathjs'.
- Implemented `end` keyword for index operator, and added support for implicit
  start and end (expressions like `a(2,:)` and `b(2:end,3:end-1)` are supported
  now).
- Function math.eval is more flexible now: it supports variables and multi-line
  expressions.
- Removed the read-only option from Parser and Scope.
- Fixed non-working unequal operator != in the parser.
- Fixed a bug in resizing matrices when replacing a subset.
- Fixed a bug in updating a subset of a non-existing variable.
- Minor bug fixes.


## 2013-05-04, version 0.7.2

- Fixed method unequal, which was checking for equality instead of inequality.
  Thanks @FJS2.


## 2013-04-27, version 0.7.1

- Improvements in the parser:
  - Added support for chained arguments.
  - Added support for chained variable assignments.
  - Added a function remove(name) to remove a variable from the parsers scope.
  - Renamed nodes for more consistency and to resolve naming conflicts.
  - Improved stringification of an expression tree.
  - Some simplifications in the code.
  - Minor bug fixes.
- Fixed a bug in the parser, returning NaN instead of throwing an error for a
  number with multiple decimal separators like `2.3.4`.
- Fixed a bug in Workspace.insertAfter.
- Fixed: math.js now works on IE 6-8 too.


## 2013-04-20, version 0.7.0

- Implemented method `math.eval`, which uses a readonly parser to evaluate
  expressions.
- Implemented method `xgcd` (extended eucledian algorithm). Thanks Bart Kiers
  (@bkiers).
- Improved math.format, which now rounds values to a maximum number of digits
  instead of decimals (default is 5 digits, for example `math.format(math.pi)`
  returns `3.1416`).
- Added examples.
- Changed methods square and cube to evaluate matrices element wise (consistent
  with all other methods).
- Changed second parameter of method import to an object with options.
- Fixed method math.typeof on IE.
- Minor bug fixes and improvements.


## 2013-04-13, version 0.6.0

- Implemented chained operations via method math.select(). For example
  `math.select(3).add(4).subtract(2).done()` will return `5`.
- Implemented methods gcd and lcm.
- Implemented method `Unit.in(unit)`, which creates a clone of the unit with a
  fixed representation. For example `math.unit('5.08 cm').in('inch')` will
  return a unit which string representation always is in inch, thus `2 inch`.
  `Unit.in(unit)` is the same as method `math.in(x, unit)`.
- Implemented `Unit.toNumber(unit)`, which returns the value of the unit when
  represented with given unit. For example
  `math.unit('5.08 cm').toNumber('inch')` returns the number `2`, as the
  representation of the unit in inches has 2 as value.
- Improved: method `math.in(x, unit)` now supports a string as second parameter,
  for example `math.in(math.unit('5.08 cm'), 'inch')`.
- Split the end user documentation of the parser functions from the source
  files.
- Removed function help and the built-in documentation from the core library.
- Fixed constant i being defined as -1i instead of 1i.
- Minor bug fixes.


## 2013-04-06, version 0.5.0

- Implemented data types Matrix and Range.
- Implemented matrix methods clone, concat, det, diag, eye, inv, ones, size,
  squeeze, transpose, zeros.
- Implemented range operator `:`, and transpose operator `'` in parser.
- Changed: created construction methods for easy object creation for all data
  types and for the parser. For example, a complex value is now created
  with `math.complex(2, 3)` instead of `new math.Complex(2, 3)`, and a parser
  is now created with `math.parser()` instead of `new math.parser.Parser()`.
- Changed: moved all data types under the namespace math.type, and moved the
  Parser, Workspace, etc. under the namespace math.expr.
- Changed: changed operator precedence of the power operator:
  - it is now right associative instead of left associative like most scripting
    languages. So `2^3^4` is now calculated as `2^(3^4)`.
  - it has now higher precedence than unary minus most languages, thus `-3^2` is
    now calculated as `-(3^2)`.
- Changed: renamed the parsers method 'put' into 'set'.
- Fixed: method 'in' did not check for units to have the same base.


## 2013-03-16, version 0.4.0

- Implemented Array support for all methods.
- Implemented Array support in the Parser.
- Implemented method format.
- Implemented parser for units, math.Unit.parse(str).
- Improved parser for complex values math.Complex.parse(str);
- Improved method help: it now evaluates the examples.
- Fixed: a scoping issue with the Parser when defining functions.
- Fixed: method 'typeof' was not working well with minified and mangled code.
- Fixed: errors in determining the best prefix for a unit.


## 2013-03-09, version 0.3.0

- Implemented Workspace
- Implemented methods cot, csc, sec.
- Implemented Array support for methods with one parameter.


## 2013-02-25, version 0.2.0

- Parser, Scope, and expression tree with Nodes implemented.
- Implemented method import which makes it easy to extend math.js.
- Implemented methods arg, conj, cube, equal, factorial, im, largereq,
  log(x, base), log10, mod, re, sign, smallereq, square, unequal.


## 2013-02-18, version 0.1.0

- Reached full compatibility with Javascripts built-in Math library.
- More functions implemented.
- Some bugfixes.


## 2013-02-16, version 0.0.2

- All constants of Math implemented, plus the imaginary unit i.
- Data types Complex and Unit implemented.
- First set of functions implemented.


## 2013-02-15, version 0.0.1

- First publish of the mathjs package. (package is still empty)<|MERGE_RESOLUTION|>--- conflicted
+++ resolved
@@ -1,6 +1,5 @@
 # History
 
-<<<<<<< HEAD
 # not yet published, version 8.0.0
 
 !!! BE CAREFUL: BREAKING CHANGES !!!
@@ -17,8 +16,6 @@
   Thanks @poppinlp.
 
 
-# not yet published, version 7.3.0
-=======
 # not yet published, version 7.4.0
 
 - Implemented support for passing a precision in functions `ceil`, `floor`, 
@@ -31,7 +28,6 @@
 
 
 # 2020-09-26, version 7.3.0
->>>>>>> 7854a9b0
 
 - Implemented functions `usolveAll` and `lsolveAll`, see #1916. Thanks @m93a.
 - Implemented support for units in functions `std` and `variance`, see #1950. 
