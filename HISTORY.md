--- conflicted
+++ resolved
@@ -1,7 +1,6 @@
 # History
 
 
-<<<<<<< HEAD
 # 2019-04-31, version 6.0.0-beta.1
 
 !!! BE CAREFUL: BREAKING CHANGES !!!
@@ -85,6 +84,8 @@
   `math.parse.isAlpha`.
 - Moved all classes like `math.type.Unit` and `math.expression.Parser` to
   `math.Unit` and `math.Parser` respectively.
+- Fixed #1428: transform iterating over replaced nodes. New behavior
+  is that it stops iterating when a node is replaced.
 - Removed all index.js files used to load specific functions instead of all, like:
 
   ```
@@ -139,17 +140,6 @@
 
 
 # 2019-03-10, version 5.7.0
-=======
-# not yet released, version 6.0.0
-
-Breaking change:
-
-- Fixed #1428: transform iterating over replaced nodes. New behavior
-  is that it stops iterating when a node is replaced.
-
-
-# not yet released, version 5.7.0
->>>>>>> 5c263d3d
 
 - Implemented support for `pow()` in `derivative`. Thanks @sam-19.
 - Gracefully handle round-off errors in fix, ceil, floor, and range
