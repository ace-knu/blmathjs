--- conflicted
+++ resolved
@@ -1,6 +1,5 @@
 # History
 
-<<<<<<< HEAD
 # 2020-10-18, version 8.0.0-beta.0
 
 !!! BE CAREFUL: BREAKING CHANGES !!!
@@ -28,13 +27,13 @@
   - Introduced a new option `elementWise`, which is `true` by default. 
     When setting `elementWise` to false, an array containing arrays will return
     random pick of arrays instead of the elements inside of the nested arrays.
-=======
+
+
 # 2020-11-02, version 7.6.0
 
 - Implemented function `rotate(w, theta)`. See #1992, #1160. Thanks @rnd-debug. 
 - Implemented support for custom characters in Units via `Unit.isValidAlpha`. 
   See #1663, #2000. Thanks @rnd-debug.
->>>>>>> 9fd95811
 
 
 # 2020-10-10, version 7.5.1
